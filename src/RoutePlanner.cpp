--- conflicted
+++ resolved
@@ -666,19 +666,9 @@
 
     if(!finalSegment)
         return false;
-<<<<<<< HEAD
-#if DEBUG_ROUTING || TRACE_ROUTING
-    LogPrintf(LogSeverityLevel::Debug, "%llu iterations\n", iterations);
-    LogPrintf(LogSeverityLevel::Debug, "D-Queue size %d, R-Queue size %d\n", graphDirectSegments.size(), graphReverseSegments.size());
-#endif
-    /*
-    printDebugMemoryInformation(ctx, graphDirectSegments, graphReverseSegments, visitedDirectSegments, visitedOppositeSegments);
-    */
-=======
     if(context->owner->_routeStatistics) {
         printDebugInformation(context->owner->_routeStatistics, graphDirectSegments.size(), graphReverseSegments.size(), finalSegment);
     }
->>>>>>> 87596071
 
     return prepareResult(context, finalSegment, outResult, leftSideNavigation);
 }
