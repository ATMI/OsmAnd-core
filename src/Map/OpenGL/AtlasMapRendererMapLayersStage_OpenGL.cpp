--- conflicted
+++ resolved
@@ -687,102 +687,8 @@
     // Perform rendering of exact-scale, overscale and underscale cases. All cases support batching
     for (int layerIndexInBatch = 0; layerIndexInBatch < batchedLayersCount; layerIndexInBatch++)
     {
-<<<<<<< HEAD
-        // Set uniform variables for each raster layer
-        for (int layerIndexInBatch = 0; layerIndexInBatch < batchedLayersCount; layerIndexInBatch++)
-        {
-            const auto& layer = batch->layers[layerIndexInBatch];
-            const auto samplerIndex = layerIndexInBatch;
-
-            const auto& perTile_vs = program.vs.param.rasterTileLayers[layerIndexInBatch];
-            const auto& perTile_fs = program.fs.param.rasterTileLayers[layerIndexInBatch];
-
-            const auto citMapLayerConfiguration = currentState.mapLayersConfigurations.constFind(layer->layerIndex);
-            if (citMapLayerConfiguration == currentState.mapLayersConfigurations.cend() ||
-                layer->layerIndex == currentState.mapLayersProviders.firstKey())
-            {
-                glUniform1f(perTile_fs.opacityFactor, 1.0f);
-                GL_CHECK_RESULT;
-            }
-            else
-            {
-                const auto& layerConfiguration = *citMapLayerConfiguration;
-                glUniform1f(perTile_fs.opacityFactor, layerConfiguration.opacityFactor);
-                GL_CHECK_RESULT;
-            }
-
-            // Since it's single-pass tile rendering, there's only one resource per layer
-            const auto& batchedResourceInGPU = layer->resourcesInGPU.first();
-
-            switch (gpuAPI->getGpuResourceAlphaChannelType(batchedResourceInGPU->resourceInGPU))
-            {
-                case AlphaChannelType::Premultiplied:
-                    glUniform1f(perTile_fs.isPremultipliedAlpha, 1.0f);
-                    GL_CHECK_RESULT;
-                    break;
-                case AlphaChannelType::Straight:
-                    glUniform1f(perTile_fs.isPremultipliedAlpha, 0.0f);
-                    GL_CHECK_RESULT;
-                    break;
-                default:
-                    break;
-            }
-
-            glActiveTexture(GL_TEXTURE0 + samplerIndex);
-            GL_CHECK_RESULT;
-
-            glBindTexture(GL_TEXTURE_2D,
-                static_cast<GLuint>(reinterpret_cast<intptr_t>(batchedResourceInGPU->resourceInGPU->refInGPU)));
-            GL_CHECK_RESULT;
-
-            gpuAPI->applyTextureBlockToTexture(GL_TEXTURE_2D, GL_TEXTURE0 + samplerIndex);
-
-            if (batchedResourceInGPU->resourceInGPU->type == GPUAPI::ResourceInGPU::Type::SlotOnAtlasTexture)
-            {
-                const auto tileOnAtlasTexture =
-                    std::static_pointer_cast<const GPUAPI::SlotOnAtlasTextureInGPU>(batchedResourceInGPU->resourceInGPU);
-                const auto rowIndex = tileOnAtlasTexture->slotIndex / tileOnAtlasTexture->atlasTexture->slotsPerSide;
-                const auto colIndex = tileOnAtlasTexture->slotIndex - rowIndex * tileOnAtlasTexture->atlasTexture->slotsPerSide;
-                const auto tileSizeN = tileOnAtlasTexture->atlasTexture->tileSizeN;
-                const auto tilePaddingN = tileOnAtlasTexture->atlasTexture->tilePaddingN;
-                const auto nSizeInAtlas = tileSizeN - 2.0f * tilePaddingN;
-                PointF texCoordsOffset(
-                    colIndex * tileSizeN + tilePaddingN,
-                    rowIndex * tileSizeN + tilePaddingN);
-
-                texCoordsOffset += batchedResourceInGPU->texCoordsOffset * nSizeInAtlas;
-                const auto texCoordsScale = batchedResourceInGPU->texCoordsScale * nSizeInAtlas;
-
-                glUniform2f(perTile_vs.texCoordsOffset, texCoordsOffset.x,texCoordsOffset.y);
-                GL_CHECK_RESULT;
-                glUniform2f(perTile_vs.texCoordsScale, texCoordsScale.x, texCoordsScale.y);
-                GL_CHECK_RESULT;
-            }
-            else // if (resourceInGPU->type == GPUAPI::ResourceInGPU::Type::Texture)
-            {
-                glUniform2f(perTile_vs.texCoordsOffset,
-                    batchedResourceInGPU->texCoordsOffset.x,
-                    batchedResourceInGPU->texCoordsOffset.y);
-                GL_CHECK_RESULT;
-                glUniform2f(perTile_vs.texCoordsScale,
-                    batchedResourceInGPU->texCoordsScale.x,
-                    batchedResourceInGPU->texCoordsScale.y);
-                GL_CHECK_RESULT;
-            }
-        }
-
-        // Single-pass tile rendering always processes full tile
-        glDrawElements(GL_TRIANGLES, _rasterTileIndicesCount, GL_UNSIGNED_SHORT, nullptr);
-        GL_CHECK_RESULT;
-    }
-    else
-    {
-        // Underscale is not compatible with batching, so there has to be only 1 batched layer
-        //assert(batchedLayersCount == 1);
-=======
         const auto& layer = batch->layers[layerIndexInBatch];
         const auto samplerIndex = layerIndexInBatch;
->>>>>>> 523864e8
 
         const auto& perTile_vs = program.vs.param.rasterTileLayers[layerIndexInBatch];
         const auto& perTile_fs = program.fs.param.rasterTileLayers[layerIndexInBatch];
