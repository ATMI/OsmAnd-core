--- conflicted
+++ resolved
@@ -160,12 +160,9 @@
     
     if (!bitmap)
         return false;
-<<<<<<< HEAD
-    
-=======
-    }
+
     performAdditionalChecks(bitmap);
->>>>>>> 6b061dc6
+
     // Return tile
     outData.reset(new IRasterMapLayerProvider::Data(
         request.tileId,
