--- conflicted
+++ resolved
@@ -102,10 +102,6 @@
 
     if (_points.size() > 1)
     {
-<<<<<<< HEAD
-        const std::shared_ptr<OnSurfaceVectorMapSymbol> vectorLine(new OnSurfaceVectorMapSymbol(symbolsGroup));
-        generatePrimitive(vectorLine);
-=======
         const std::shared_ptr<OnSurfaceVectorLineMapSymbol> vectorLine(new OnSurfaceVectorLineMapSymbol(
             symbolsGroup));
         
@@ -204,7 +200,6 @@
             
         }
         vectorLine->isHidden = _isHidden;
->>>>>>> b32566ff
         symbolsGroup->symbols.push_back(vectorLine);
     }
 
