--- conflicted
+++ resolved
@@ -147,17 +147,16 @@
 }
 
 SHARED_PTR<TransportRoute> TransportRouteStopsReader::getCombinedRoute(SHARED_PTR<TransportRoute> route) {
-	/** java
-	 * 	if (!route.isIncomplete()) {
-			return route;
-		}
-		TransportRoute c = combinedRoutesCache.get(route.getId());
-		if (c == null) {
-			c = combineRoute(route);
-			combinedRoutesCache.put(route.getId(), c);
-		}
-		return c;
-	 */
+	if (!route->isIncomplete()) {
+		return route;
+	}
+	shared_ptr<TransportRoute> c = combinedRoutesCache.find(route->id) != combinedRoutesCache.end() 
+		? combinedRoutesCache[route->id] : nullptr;
+	if (c == nullptr) {
+		c = combineRoute(route);
+		combinedRoutesCache.insert({route->id, c});
+	}
+	return c;
 }
 	
 SHARED_PTR<TransportRoute> TransportRouteStopsReader::combineRoute(SHARED_PTR<TransportRoute> route) {
@@ -215,11 +214,6 @@
 			auto& add = findAndDeleteMinDistance(first->lat, first->lon, mergedSegments, false);
 			sortedSegments.insert(sortedSegments.begin(), add);
 		}
-<<<<<<< HEAD
-		// 5. Create combined TransportRoute and return it
-		return new TransportRoute(route, finalList, allWays);
-	 */
-=======
 	} else {
 		sortedSegments = mergedSegments;
 	}
@@ -229,7 +223,6 @@
 	}
 	// 5. Create combined TransportRoute and return it
 	return SHARED_PTR<TransportRoute>(new TransportRoute(route, finalList, allWays));
->>>>>>> 4d55fa12
 }
 
 vector<SHARED_PTR<TransportStop>> TransportRouteStopsReader::findAndDeleteMinDistance(double lat, double lon, 
@@ -406,6 +399,7 @@
 }
 
 vector<SHARED_PTR<TransportRoute>> TransportRouteStopsReader::findIncompleteRouteParts(SHARED_PTR<TransportRoute>& baseRoute) {
+	vector<shared_ptr<TransportRoute>> allRoutes;
 	/** java:
 	 * List<TransportRoute> allRoutes = null;
 		for (BinaryMapIndexReader bmir : routesFilesCache.keySet()) {
@@ -428,6 +422,7 @@
 		return allRoutes;
 	 * 
 	 */ 
+	return allRoutes;
 }
 
 #endif