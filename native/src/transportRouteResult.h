--- conflicted
+++ resolved
@@ -15,78 +15,7 @@
     SHARED_PTR<TransportRoutingConfiguration> config;
 
     TransportRouteResult(TransportRoutingContext* ctx);
-    
-<<<<<<< HEAD
-    //ui/logging
-    double getWalkDist() {
-        double d = finishWalkDist;
-        for (vector<SHARED_PTR<TransportRouteResultSegment>>::iterator it = segments.begin(); it != segments.end(); it++) {
-            d += (*it)->walkDist;
-        }
-        return d;
-    }
 
-    float getWalkSpeed() {
-        return config->walkSpeed;
-    }
-    
-    //logging only
-    int getStops() {
-        int stops = 0;
-        for (vector<SHARED_PTR<TransportRouteResultSegment>>::iterator it = segments.begin(); it != segments.end(); it++) {
-            stops += ((*it)->end - (*it)->start);
-        }
-        return stops;
-    }
-
-    //for ui/logs
-    double getTravelDist() {
-        double d = 0;
-        for (SHARED_PTR<TransportRouteResultSegment>& it : segments) {
-            d += it->getTravelDist();
-        }
-        return d;
-    }
-
-    //for ui/logs
-    double getTravelTime() {
-        double t = 0;
-        for (SHARED_PTR<TransportRouteResultSegment> seg : segments) {
-            if (config->useSchedule) {
-                SHARED_PTR<TransportSchedule> sts = seg->route->schedule;
-                for (int k = seg->start; k < seg->end; k++) {
-                    t += sts->avgStopIntervals[k] * 10;
-                }
-            } else {
-                t += config->getBoardingTime();
-                t += seg->travelTime;
-            }
-        }
-        return t;
-    }
-
-    //for ui/logs
-    double getWalkTime() {
-        return getWalkDist() / config->walkSpeed;
-    }
-    //for ui/logs
-    double getChangeTime() {
-        return config->changeTime;
-    }
-    //for ui/logs
-    double getBoardingTime() {
-        return config->boardingTime;
-    }
-    //for ui/logs
-    int getChanges() {
-        return segments.size() - 1;
-    }
-
-    string to_string() {
-        //todo add logs
-        return "";
-    }
-=======
     double getWalkDist();
     float getWalkSpeed();
     int getStops();
@@ -98,7 +27,6 @@
     double getBoardingTime();
     int getChanges();
     void to_string();
->>>>>>> 004bf742
 };
 
 #endif /*_OSMAND_TRANSPORT_ROUTE_RESULT_H*/