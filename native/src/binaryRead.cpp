#include "Logging.h"
#include "binaryRead.h"

#include <fcntl.h>
#include <sys/stat.h>
#include <sys/types.h>
#include <algorithm>
#include "google/protobuf/wire_format_lite.h"
#include "google/protobuf/io/zero_copy_stream_impl.h"
#include "google/protobuf/wire_format_lite.cc"
#include "proto/OBF.pb.h"
#include "proto/osmand_index.pb.h"
#if defined(WIN32)
#undef min
#undef max
#endif




using namespace std;
#define DO_(EXPRESSION) if (!(EXPRESSION)) return false
using google::protobuf::io::CodedInputStream;
using google::protobuf::io::FileInputStream;
using google::protobuf::internal::WireFormatLite;

//using namespace google::protobuf::internal;
#define INT_MAXIMUM 0x7fffffff

static uint zoomForBaseRouteRendering  = 13;
static uint detailedZoomStartForRouteSection = 13;
static uint zoomOnlyForBasemaps  = 11;
static uint zoomDetailedForCoastlines = 17;
std::vector<BinaryMapFile* > openFiles;
std::vector<TransportIndex*> transportIndexesList;
OsmAnd::OBF::OsmAndStoredIndex* cache = NULL;

#ifdef MALLOC_H 
#include <malloc.h>
void print_dump(const char* msg1, const char* msg2) {
	struct mallinfo info = mallinfo();
	OsmAnd::LogPrintf(OsmAnd::LogSeverityLevel::Error, "MEMORY %s %s heap - %d  alloc - %d free - %d", msg1, msg2, info.usmblks,info.uordblks, info.fordblks);
}
#endif

uint32_t RoutingIndex::findOrCreateRouteType(const std::string& tag, const std::string& value ) {
	uint32_t i = 0;
	for(; i < routeEncodingRules.size(); i++) {
		RouteTypeRule& rtr = routeEncodingRules[i];
		if(tag == rtr.getTag() && value == rtr.getValue()) {
			return i;
		}
	}
	RouteTypeRule rtr(tag, value);
	routeEncodingRules.push_back(rtr);
	return i;
}

void RoutingIndex::completeRouteEncodingRules() {
	for(uint32_t i = 0; i < routeEncodingRules.size(); i++) {
		RouteTypeRule& rtr = routeEncodingRules[i];
		if(rtr.conditional()) {
			std::string tag = rtr.getNonConditionalTag();
			for(auto& c : rtr.getConditions() ) {
				if(tag != "" && c.value != "") {
					c.ruleid = findOrCreateRouteType(tag, c.value);
				}
			}
		}
	}
}

void RoutingIndex::initRouteEncodingRule(uint32_t id, std::string tag, std::string val) {
    RouteTypeRule rule(tag, val);
    while(!(routeEncodingRules.size() > id)) {
    	RouteTypeRule empty(tag, val);
    	routeEncodingRules.push_back(empty);
    }
    routeEncodingRules[id] = rule;
    
    if (tag == "name") {
        nameTypeRule = id;
    } else if (tag == "ref") {
        refTypeRule = id;
    } else if (tag == "destination" || tag == "destination:forward" || tag == "destination:backward" || startsWith(tag, "destination:lang:")) {
        destinationTypeRule = id;
    } else if (tag == "destination:ref" || tag == "destination:ref:forward" || tag == "destination:ref:backward") {
        destinationRefTypeRule = id;
    }
}

void RouteDataObject::processConditionalTags(const tm& time) {
     auto sz = types.size();
     for (uint32_t i = 0; i < sz; i++) {
        auto& r = region->quickGetEncodingRule(types[i]);
        if (r.conditional()) {
            uint32_t vl = r.conditionalValue(time);
            if(vl > 0) {
                auto& rtr = region->quickGetEncodingRule(vl);
                std::string nonCondTag = rtr.getTag();
                uint32_t ks = 0;
                for (; ks < sz; ks++) {
                    auto& toReplace = region->quickGetEncodingRule(types[ks]);
                    if (toReplace.getTag() == nonCondTag) {
                        types[ks] = vl;
                        break;
                    }
                }
                if(ks == sz) {
                	types.push_back(vl);
                }
            }
        }
    }

	for (uint32_t i = 0; i < pointTypes.size(); i++) {
		std::vector<uint32_t> ptypes = pointTypes[i];
		auto pSz = ptypes.size();
		for (uint32_t j = 0; j < pSz; j++) {
			auto& r = region->quickGetEncodingRule(ptypes[j]);
			if (r.conditional()) {
				uint32_t vl = r.conditionalValue(time);
				if (vl > 0) {
					auto& rtr = region->quickGetEncodingRule(vl);
					std::string nonCondTag = rtr.getTag();
					uint32_t ks = 0;
					for (; ks < pSz; ks++) {
						auto& toReplace = region->quickGetEncodingRule(ptypes[ks]);
						if (toReplace.getTag() == nonCondTag) {
							ptypes[ks] = vl;
							break;
						}
					}
					if (ks == pSz) {
						ptypes.push_back(vl);
					}
				}
			}
		}
		pointTypes[i] = ptypes;
	} 
}

bool RouteDataObject::tunnel() {
    auto sz = types.size();
    for (int i = 0; i < sz; i++) {
        auto& r = region->quickGetEncodingRule(types[i]);
        if (r.getTag() == "tunnel" && r.getValue() == "yes") {
            return true;
        }
        if (r.getTag() == "layer" && r.getValue() == "-1") {
            return true;
        }
    }
    return false;
}

int RouteDataObject::getOneway() {
    auto sz = types.size();
    for (uint32_t i = 0; i < sz; i++) {
        auto& r = region->quickGetEncodingRule(types[i]);
        if (r.onewayDirection() != 0) {
            return r.onewayDirection();
        } else if (r.roundabout()) {
            return 1;
        }
    }
    return 0;
}

string RouteDataObject::getValue(const string& tag) {
    auto sz = types.size();
    for (uint32_t i = 0; i < sz; i++) {
        auto& r = region->routeEncodingRules[types[i]];
        if (r.getTag() == tag) {
            return r.getValue();
        }
    }
    for (auto it = names.begin(); it != names.end(); ++it) {
        uint32_t k = it->first;
        if (region->routeEncodingRules.size() > k) {
        	auto& r = region->routeEncodingRules[k];
        	if (r.getTag() == tag) {
            	return it->second;
        	}
        }
    }
    return "";
}

string RouteDataObject::getValue(uint32_t pnt, const string& tag) {
    if(pointTypes.size() > pnt) {
    	auto tps = pointTypes[pnt];
    	auto sz = tps.size();
    	for (uint32_t i = 0; i < sz; i++) {
        	auto& r = region->routeEncodingRules[tps[i]];
        	if (r.getTag() == tag) {
            	return r.getValue();
        	}
    	}
	}
	if(pointNameTypes.size() > pnt) {
    	auto tps = pointNameTypes[pnt];
    	auto sz = tps.size();
    	for (uint32_t i = 0; i < sz; i++) {
        	auto& r = region->routeEncodingRules[tps[i]];
        	if (r.getTag() == tag) {
            	return pointNames[pnt][i];
        	}
    	}
    }
    return "";
}

std::vector<double> RouteDataObject::calculateHeightArray() {
    if (heightDistanceArray.size() > 0) {
        return heightDistanceArray;
    }
    string strStart = getValue("osmand_ele_start");
    
    if(strStart == "") {
        return heightDistanceArray;
    }
    string strEnd = getValue("osmand_ele_end");
    int startHeight = (int) atof(strStart.c_str());
    int endHeight = startHeight;
    if(strEnd != "") {
        endHeight = (int) atof(strEnd.c_str());
    }
    
    heightDistanceArray.resize(2*getPointsLength(), 0);
    double plon = 0;
    double plat = 0;
    double prevHeight = startHeight;
    for(uint k = 0; k < getPointsLength(); k++) {
        double lon = get31LongitudeX(pointsX[k]);
        double lat = get31LatitudeY(pointsY[k]);
        if(k > 0) {
            double dd = getDistance(plat, plon, lat, lon);
            double height = HEIGHT_UNDEFINED;
            if(k == getPointsLength() - 1) {
                height = endHeight;
            } else {
				string asc = getValue(k, "osmand_ele_asc");
				if(asc != "") {
					height = (prevHeight + atof(asc.c_str()));
				} else {
					string desc = getValue(k, "osmand_ele_desc");
					if(desc != "") {
						height = (prevHeight - atof(desc.c_str()));
					}
				}
                
            }
            heightDistanceArray[2*k] = dd;
            heightDistanceArray[2*k+1] = height;
            if(height != HEIGHT_UNDEFINED) {
                // interpolate undefined
                double totalDistance = dd;
                int startUndefined = k;
                while(startUndefined - 1 >= 0 && heightDistanceArray[2*(startUndefined - 1)+1] == HEIGHT_UNDEFINED) {
                    startUndefined --;
                    totalDistance += heightDistanceArray[2*(startUndefined)];
                }
                if(totalDistance > 0) {
                    double angle = (height - prevHeight) / totalDistance;
                    for(int j = startUndefined; j < k; j++) {
                        heightDistanceArray[2*j+1] =  ((heightDistanceArray[2*j] * angle) + heightDistanceArray[2*j-1]);
                    }
                }
                prevHeight = height;
            }
            
        } else {
            heightDistanceArray[0] = 0;
            heightDistanceArray[1] = startHeight;
        }
        plat = lat;
        plon = lon;
    }
    return heightDistanceArray;
}


string RouteDataObject::getHighway() {
    auto sz = types.size();
    for (int i = 0; i < sz; i++) {
        auto& r = region->routeEncodingRules[types[i]];
        if (r.getTag() == "highway") {
            return r.getValue();
        }
    }
    return "";
}

bool RouteDataObject::platform() {
	auto sz = types.size();
    for (int i = 0; i < sz; i++) {
        auto& r = region->routeEncodingRules[types[i]];
        if (r.getTag() == "railway" && r.getValue() == "platform") {
            return true;
        } else if (r.getTag() == "public_transport" && r.getValue() == "platform") {
            return true;
        }
    }
    return false;
}

bool RouteDataObject::roundabout() {
    auto sz = types.size();
    for (int i = 0; i < sz; i++) {
        auto& r = region->routeEncodingRules[types[i]];
        if (r.getTag() == "roundabout" || r.getValue() == "roundabout") {
            return true;
        } else if(r.getTag() == "oneway" && r.getValue() != "no" && loop()) {
            return true;
        }
    }
    return false;
}

void searchRouteSubRegion(int fileInd, std::vector<RouteDataObject*>& list,  RoutingIndex* routingIndex, RouteSubregion* sub);
void searchRouteRegion(CodedInputStream** input, 
	FileInputStream** fis, BinaryMapFile* file, SearchQuery* q,
    RoutingIndex* ind, std::vector<RouteSubregion>& subregions, std::vector<RouteSubregion>& toLoad);
bool readRouteTreeData(CodedInputStream* input, RouteSubregion* s, std::vector<RouteDataObject*>& dataObjects,
		RoutingIndex* routingIndex);

bool sortRouteRegions (const RouteSubregion& i,const RouteSubregion& j) { return (i.mapDataBlock<j.mapDataBlock); }

inline bool readInt(CodedInputStream* input, uint32_t* sz ){
	uint8_t buf[4];
	if (!input->ReadRaw(buf, 4)) {
		return false;
	}
	*sz = ((buf[0] << 24) + (buf[1] << 16) + (buf[2] << 8) + buf[3]);
	return true;
}

bool skipFixed32(CodedInputStream* input) {
	uint32_t sz;
	if (!readInt(input, &sz)) {
		return false;
	}
	return input->Skip(sz);
}

bool skipUnknownFields(CodedInputStream* input, int tag) {
	if (WireFormatLite::GetTagWireType(tag) == WireFormatLite::WIRETYPE_FIXED32_LENGTH_DELIMITED) {
		if (!skipFixed32(input)) {
			return false;
		}
	} else if (!WireFormatLite::SkipField(input, tag)) {
		return false;
	}
	return true;
}


bool readMapTreeBounds(CodedInputStream* input, MapTreeBounds* tree, MapRoot* root) {
	int init = 0;
	int tag;
	int32_t si;
	while ((tag = input->ReadTag()) != 0) {
		switch (WireFormatLite::GetTagFieldNumber(tag)) {
		case OsmAnd::OBF::OsmAndMapIndex_MapDataBox::kLeftFieldNumber: {
			DO_((WireFormatLite::ReadPrimitive<int32_t, WireFormatLite::TYPE_SINT32>(input, &si)));
			tree->left = si + root->left;
			break;
		}
		case OsmAnd::OBF::OsmAndMapIndex_MapDataBox::kRightFieldNumber: {
			DO_((WireFormatLite::ReadPrimitive<int32_t, WireFormatLite::TYPE_SINT32>(input, &si)));
			tree->right = si + root->right;
			break;
		}
		case OsmAnd::OBF::OsmAndMapIndex_MapDataBox::kTopFieldNumber: {
			DO_((WireFormatLite::ReadPrimitive<int32_t, WireFormatLite::TYPE_SINT32>(input, &si)));
			tree->top = si + root->top;
			break;
		}
		case OsmAnd::OBF::OsmAndMapIndex_MapDataBox::kBottomFieldNumber: {
			DO_((WireFormatLite::ReadPrimitive<int32_t, WireFormatLite::TYPE_SINT32>(input, &si)));
			tree->bottom = si + root->bottom;
			break;
		}		
		default: {
			if (WireFormatLite::GetTagWireType(tag) == WireFormatLite::WIRETYPE_END_GROUP) {
				return true;
			}
			if (!skipUnknownFields(input, tag)) {
				return false;
			}
			break;
		}
		}
		if (init == 0xf) {
			return true;
		}
	}
	return true;
}

bool readMapLevel(CodedInputStream* input, MapRoot* root, bool initSubtrees) {
	int tag;
	int si;
	while ((tag = input->ReadTag()) != 0) {
		switch (WireFormatLite::GetTagFieldNumber(tag)) {
		case OsmAnd::OBF::OsmAndMapIndex_MapRootLevel::kMaxZoomFieldNumber: {
			int z;
			DO_((WireFormatLite::ReadPrimitive<int32_t, WireFormatLite::TYPE_INT32>(input, &z)));
			root->maxZoom = z;
			break;
		}
		case OsmAnd::OBF::OsmAndMapIndex_MapRootLevel::kMinZoomFieldNumber: {
			int z;
			DO_((WireFormatLite::ReadPrimitive<int32_t, WireFormatLite::TYPE_INT32>(input, &z)));
			root->minZoom = z;
			break;
		}
		case OsmAnd::OBF::OsmAndMapIndex_MapRootLevel::kBottomFieldNumber: {
			DO_((WireFormatLite::ReadPrimitive<int32_t, WireFormatLite::TYPE_INT32>(input, &si)));
			root->bottom = si;
			break;
		}
		case OsmAnd::OBF::OsmAndMapIndex_MapRootLevel::kTopFieldNumber: {
			DO_((WireFormatLite::ReadPrimitive<int32_t, WireFormatLite::TYPE_INT32>(input, &si)));
			root->top = si;
			break;
		}
		case OsmAnd::OBF::OsmAndMapIndex_MapRootLevel::kLeftFieldNumber: {
			DO_((WireFormatLite::ReadPrimitive<int32_t, WireFormatLite::TYPE_INT32>(input, &si)));
			root->left = si;
			break;
		}
		case OsmAnd::OBF::OsmAndMapIndex_MapRootLevel::kRightFieldNumber: {
			DO_((WireFormatLite::ReadPrimitive<int32_t, WireFormatLite::TYPE_INT32>(input, &si)));
			root->right = si;
			break;
		}
		case OsmAnd::OBF::OsmAndMapIndex_MapRootLevel::kBoxesFieldNumber: {
			if (!initSubtrees) {
				input->Skip(input->BytesUntilLimit());
				break;
			}
			MapTreeBounds bounds;
			readInt(input, &bounds.length);
			bounds.filePointer = input->TotalBytesRead();
			int oldLimit = input->PushLimit(bounds.length);
			readMapTreeBounds(input, &bounds, root);
			root->bounds.push_back(bounds);
			input->PopLimit(oldLimit);
			break;
		}

		case OsmAnd::OBF::OsmAndMapIndex_MapRootLevel::kBlocksFieldNumber: {
			input->Skip(input->BytesUntilLimit());
			break;
		}

		default: {
			if (WireFormatLite::GetTagWireType(tag) == WireFormatLite::WIRETYPE_END_GROUP) {
				return true;
			}
			if (!skipUnknownFields(input, tag)) {
				return false;
			}
			break;
		}
		}
	}
	return true;
}

bool readRouteEncodingRule(CodedInputStream* input, RoutingIndex* index, uint32_t id) {
	int tag;
	std::string tagS;
	std::string value;
	while ((tag = input->ReadTag()) != 0) {
		switch (WireFormatLite::GetTagFieldNumber(tag)) {
		case OsmAnd::OBF::OsmAndRoutingIndex_RouteEncodingRule::kValueFieldNumber: {
			DO_((WireFormatLite::ReadString(input, &value)));
			break;
		}
		case OsmAnd::OBF::OsmAndRoutingIndex_RouteEncodingRule::kTagFieldNumber: {
			DO_((WireFormatLite::ReadString(input, &tagS)));
			break;
		}
		case OsmAnd::OBF::OsmAndRoutingIndex_RouteEncodingRule::kIdFieldNumber: {
			DO_((WireFormatLite::ReadPrimitive<uint32_t, WireFormatLite::TYPE_UINT32>(input, &id)));
			break;
		}
		default: {
			if (WireFormatLite::GetTagWireType(tag) == WireFormatLite::WIRETYPE_END_GROUP) {
				return true;
			}
			if (!skipUnknownFields(input, tag)) {
				return false;
			}
			break;
		}
		}
	}
	// Special case for check to not replace primary with primary_link
	index->initRouteEncodingRule(id, tagS, value);
	return true;
}

bool readMapEncodingRule(CodedInputStream* input, MapIndex* index, uint32_t id) {
	int tag;
	std::string tagS;
	std::string value;
	uint32_t type = 0;
	while ((tag = input->ReadTag()) != 0) {
		switch (WireFormatLite::GetTagFieldNumber(tag)) {
		case OsmAnd::OBF::OsmAndMapIndex_MapEncodingRule::kValueFieldNumber: {
			DO_((WireFormatLite::ReadString(input, &value)));
			break;
		}
		case OsmAnd::OBF::OsmAndMapIndex_MapEncodingRule::kTagFieldNumber: {
			DO_((WireFormatLite::ReadString(input, &tagS)));
			break;
		}
		case OsmAnd::OBF::OsmAndMapIndex_MapEncodingRule::kTypeFieldNumber: {
			DO_((WireFormatLite::ReadPrimitive<uint32_t, WireFormatLite::TYPE_UINT32>(input, &type)));
			break;
		}
		case OsmAnd::OBF::OsmAndMapIndex_MapEncodingRule::kIdFieldNumber: {
			DO_((WireFormatLite::ReadPrimitive<uint32_t, WireFormatLite::TYPE_UINT32>(input, &id)));
			break;
		}
		default: {
			if (WireFormatLite::GetTagWireType(tag) == WireFormatLite::WIRETYPE_END_GROUP) {
				return true;
			}
			if (!skipUnknownFields(input, tag)) {
				return false;
			}
			break;
		}
		}
	}
	// Special case for check to not replace primary with primary_link
	index->initMapEncodingRule(type, id, tagS, value);
	return true;
}



bool readRouteTree(CodedInputStream* input, RouteSubregion* thisTree, RouteSubregion* parentTree, RoutingIndex* ind,
		int depth, bool readCoordinates) {
	bool readChildren = depth != 0;
	uint32_t tag;
	int i = 0;
	while ((tag = input->ReadTag()) != 0) {
		switch (WireFormatLite::GetTagFieldNumber(tag)) {

		case OsmAnd::OBF::OsmAndRoutingIndex_RouteDataBox::kLeftFieldNumber: {
			WireFormatLite::ReadPrimitive<int32_t, WireFormatLite::TYPE_SINT32>(input, &i);
			if (readCoordinates) {
				thisTree->left = i + (parentTree != NULL ? parentTree->left : 0);
			}
			break;
		}
		case OsmAnd::OBF::OsmAndRoutingIndex_RouteDataBox::kRightFieldNumber: {
			WireFormatLite::ReadPrimitive<int32_t, WireFormatLite::TYPE_SINT32>(input, &i);
			if (readCoordinates) {
				thisTree->right = i + (parentTree != NULL ? parentTree->right : 0);
			}
			break;
		}
		case OsmAnd::OBF::OsmAndRoutingIndex_RouteDataBox::kTopFieldNumber: {
			WireFormatLite::ReadPrimitive<int32_t, WireFormatLite::TYPE_SINT32>(input, &i);
			if (readCoordinates) {
				thisTree->top = i + (parentTree != NULL ? parentTree->top : 0);
			}
			break;
		}
		case OsmAnd::OBF::OsmAndRoutingIndex_RouteDataBox::kBottomFieldNumber: {
			WireFormatLite::ReadPrimitive<int32_t, WireFormatLite::TYPE_SINT32>(input, &i);
			if (readCoordinates) {
				thisTree->bottom = i + (parentTree != NULL ? parentTree->bottom : 0);
			}
			break;
		}
		case OsmAnd::OBF::OsmAndRoutingIndex_RouteDataBox::kShiftToDataFieldNumber: {
			readInt(input, &thisTree->mapDataBlock);
			break;
		}
		case OsmAnd::OBF::OsmAndRoutingIndex_RouteDataBox::kBoxesFieldNumber: {
			if (readChildren) {
				RouteSubregion subregion(ind);
				readInt(input, &subregion.length);
				subregion.filePointer = input->TotalBytesRead();
				int oldLimit = input->PushLimit(subregion.length);
				readRouteTree(input, &subregion, thisTree, ind, depth - 1, true);
				input->PopLimit(oldLimit);
				input->Seek(subregion.filePointer + subregion.length);
				thisTree->subregions.push_back(subregion);
			} else {
				if (!skipUnknownFields(input, tag)) {
					return false;
				}
			}
			break;
		}
		default: {
			if (WireFormatLite::GetTagWireType(tag) == WireFormatLite::WIRETYPE_END_GROUP) {
				return true;
			}
			if (!skipUnknownFields(input, tag)) {
				return false;
			}
			break;
		}
		}

	}
	return true;
}

bool readRoutingIndex(CodedInputStream* input, RoutingIndex* routingIndex, bool readOnlyRules) {
	uint32_t defaultId = 1;
	uint32_t tag;
	while ((tag = input->ReadTag()) != 0) {
		switch (WireFormatLite::GetTagFieldNumber(tag)) {
		case OsmAnd::OBF::OsmAndRoutingIndex::kNameFieldNumber: {
			DO_((WireFormatLite::ReadString(input, &routingIndex->name)));
			break;
		}
		case OsmAnd::OBF::OsmAndRoutingIndex::kRulesFieldNumber: {
			int len = 0;
			WireFormatLite::ReadPrimitive<int32_t, WireFormatLite::TYPE_INT32>(input, &len);
			int oldLimit = input->PushLimit(len);
			readRouteEncodingRule(input, routingIndex, defaultId++);
			input->PopLimit(oldLimit);
			break ;
		}
		case OsmAnd::OBF::OsmAndRoutingIndex::kRootBoxesFieldNumber:
		case OsmAnd::OBF::OsmAndRoutingIndex::kBasemapBoxesFieldNumber:{
			if(readOnlyRules){
				input->Seek(routingIndex->filePointer + routingIndex->length);
				break;
			}
			bool basemap = WireFormatLite::GetTagFieldNumber(tag) == OsmAnd::OBF::OsmAndRoutingIndex::kBasemapBoxesFieldNumber;
			RouteSubregion subregion(routingIndex);
			readInt(input, &subregion.length);
			subregion.filePointer = input->TotalBytesRead();
			int oldLimit = input->PushLimit(subregion.length);
			readRouteTree(input, &subregion, NULL, routingIndex,  0, true);
			input->PopLimit(oldLimit);
			input->Seek(subregion.filePointer + subregion.length);
			if(basemap) {
				routingIndex->basesubregions.push_back(subregion);
			} else {
				routingIndex->subregions.push_back(subregion);
			}
			break;
		}
		case OsmAnd::OBF::OsmAndRoutingIndex::kBlocksFieldNumber: {
			// Finish reading
			input->Seek(routingIndex->filePointer + routingIndex->length);
			break;
		}
		default: {
			if (WireFormatLite::GetTagWireType(tag) == WireFormatLite::WIRETYPE_END_GROUP) {
				return true;
			}
			if (!skipUnknownFields(input, tag)) {
				return false;
			}
			break;
		}
		}
	}
	routingIndex->completeRouteEncodingRules();
	return true;
}
//checked - ok
bool readTransportBounds(CodedInputStream* input, TransportIndex* ind) {
	while(true){
		int si;
		int tag = input->ReadTag();			
		switch (WireFormatLite::GetTagFieldNumber(tag)) {
			case OsmAnd::OBF::TransportStopsTree::kLeftFieldNumber : {
				DO_((WireFormatLite::ReadPrimitive<int32_t, WireFormatLite::TYPE_SINT32>(input, &si)));
				ind->left = si;
				break;
			}
			case OsmAnd::OBF::TransportStopsTree::kRightFieldNumber : {
				DO_((WireFormatLite::ReadPrimitive<int32_t, WireFormatLite::TYPE_SINT32>(input, &si)));
				ind->right = si;
				break;
			}
			case OsmAnd::OBF::TransportStopsTree::kTopFieldNumber : {
				DO_((WireFormatLite::ReadPrimitive<int32_t, WireFormatLite::TYPE_SINT32>(input, &si)));
				ind->top = si;
				break;
			}
			case OsmAnd::OBF::TransportStopsTree::kBottomFieldNumber : {
				DO_((WireFormatLite::ReadPrimitive<int32_t, WireFormatLite::TYPE_SINT32>(input, &si)));
				ind->bottom = si; 
				break;
			}
			default: {
				if (WireFormatLite::GetTagWireType(tag) == WireFormatLite::WIRETYPE_END_GROUP) {
					return true;
				}
				if (!skipUnknownFields(input, tag)) {
					return false;
				}
				break;
			}
		}
	}
}

bool readTransportIndex(CodedInputStream* input, TransportIndex* ind) {
	while(true) {
		int tag = input->ReadTag();			
		switch (WireFormatLite::GetTagFieldNumber(tag)) {
			case OsmAnd::OBF::OsmAndTransportIndex::kRoutesFieldNumber : {
				skipUnknownFields(input, tag);
				break;
			}
			case OsmAnd::OBF::OsmAndTransportIndex::kNameFieldNumber : {
				DO_((WireFormatLite::ReadString(input, &ind->name)));
				break;
			}
			case OsmAnd::OBF::OsmAndTransportIndex::kStopsFieldNumber : {
				readInt(input, &ind->stopsFileLength);
				ind->stopsFileOffset = input->TotalBytesRead();
				int old = input->PushLimit(ind->stopsFileLength);
				readTransportBounds(input, &(*ind));
				input->PopLimit(old);
				break;
			}
			case OsmAnd::OBF::OsmAndTransportIndex::kStringTableFieldNumber : {
				IndexStringTable* st = new IndexStringTable();
				DO_((WireFormatLite::ReadPrimitive<uint32_t, WireFormatLite::TYPE_UINT32>(input, &st->length)));

				st->fileOffset = input->TotalBytesRead();
				ind->stringTable = st;
				input->Seek(st->length + st->fileOffset);
				break;
			}
			default: {
				if (WireFormatLite::GetTagWireType(tag) == WireFormatLite::WIRETYPE_END_GROUP) {
					return true;
				}
				if (!skipUnknownFields(input, tag)) {
					return false;
				}
				break;
			}
		}
	}
}

bool readMapIndex(CodedInputStream* input, MapIndex* mapIndex, bool onlyInitEncodingRules) {
	uint32_t tag;
	uint32_t defaultId = 1;
	while ((tag = input->ReadTag()) != 0) {
		switch (WireFormatLite::GetTagFieldNumber(tag)) {
		case OsmAnd::OBF::OsmAndMapIndex::kNameFieldNumber: {
			DO_((WireFormatLite::ReadString(input, &mapIndex->name)));
			break;
		}
		case OsmAnd::OBF::OsmAndMapIndex::kRulesFieldNumber: {
			if(onlyInitEncodingRules) {
				int len = 0;
				WireFormatLite::ReadPrimitive<int32_t, WireFormatLite::TYPE_INT32>(input, &len);
				int oldLimit = input->PushLimit(len);
				readMapEncodingRule(input, mapIndex, defaultId++);
				input->PopLimit(oldLimit);
			} else {
				skipUnknownFields(input, tag);
			}
			break;
		}
		case OsmAnd::OBF::OsmAndMapIndex::kLevelsFieldNumber: {
			MapRoot mapLevel;
			readInt(input, &mapLevel.length);
			mapLevel.filePointer = input->TotalBytesRead();
			if (!onlyInitEncodingRules) {
				int oldLimit = input->PushLimit(mapLevel.length);
				readMapLevel(input, &mapLevel, false);
				input->PopLimit(oldLimit);
				mapIndex->levels.push_back(mapLevel);
			}
			input->Seek(mapLevel.filePointer + mapLevel.length);
			break;
		}
		default: {
			if (WireFormatLite::GetTagWireType(tag) == WireFormatLite::WIRETYPE_END_GROUP) {
				return true;
			}
			if (!skipUnknownFields(input, tag)) {
				return false;
			}
			break;
		}
		}
	}
	if(onlyInitEncodingRules) {
		mapIndex->finishInitializingTags();
	}
	return true;
}

bool initMapStructure(CodedInputStream* input, BinaryMapFile* file, bool useLive, bool initRoutingOnly) {
	uint32_t tag;
	uint32_t versionConfirm = -2;
	file->external = file->inputName.find("osmand_ext") != string::npos;
	while ((tag = input->ReadTag()) != 0) {
		switch (WireFormatLite::GetTagFieldNumber(tag)) {
		// required uint32_t version = 1;
		case OsmAnd::OBF::OsmAndStructure::kVersionFieldNumber: {
			DO_((WireFormatLite::ReadPrimitive<uint32_t, WireFormatLite::TYPE_UINT32>(input, &file->version)));
			break;
		}
		case OsmAnd::OBF::OsmAndStructure::kDateCreatedFieldNumber: {
			DO_((WireFormatLite::ReadPrimitive<uint64_t, WireFormatLite::TYPE_UINT64>(input, &file->dateCreated)));
			break;
		}
		case OsmAnd::OBF::OsmAndStructure::kMapIndexFieldNumber: {
			MapIndex mapIndex;
			readInt(input, &mapIndex.length);
			mapIndex.filePointer = input->TotalBytesRead();
			int oldLimit = input->PushLimit(mapIndex.length);
            if (!initRoutingOnly) {
                readMapIndex(input, &mapIndex, false);
            }
			input->PopLimit(oldLimit);
			input->Seek(mapIndex.filePointer + mapIndex.length);
			file->mapIndexes.push_back(mapIndex);
			file->indexes.push_back(&file->mapIndexes.back());
			file->basemap = file->basemap || mapIndex.name.find("basemap") != string::npos;
			file->external = file->external || mapIndex.name.find("osmand_ext") != string::npos;
			break;
		}
		case OsmAnd::OBF::OsmAndStructure::kRoutingIndexFieldNumber: {
			RoutingIndex* routingIndex = new RoutingIndex;
			readInt(input, &routingIndex->length);
			routingIndex->filePointer = input->TotalBytesRead();
			int oldLimit = input->PushLimit(routingIndex->length);
			readRoutingIndex(input, routingIndex, false);
			input->PopLimit(oldLimit);
			input->Seek(routingIndex->filePointer + routingIndex->length);
			if(!file->liveMap || useLive) {
				file->routingIndexes.push_back(routingIndex);
				file->indexes.push_back(file->routingIndexes.back());
			}
			break;
		}
		case OsmAnd::OBF::OsmAndStructure::kTransportIndexFieldNumber: {
			TransportIndex* tIndex = new TransportIndex();
			readInt(input, &tIndex->length);
			tIndex->filePointer = input->TotalBytesRead();
			
			int oldLimit = input->PushLimit(tIndex->length);
			readTransportIndex(input, tIndex);
			input->PopLimit(oldLimit);
			file->transportIndexes.push_back(tIndex);
			file->indexes.push_back(tIndex);
			
			input->Seek(tIndex->filePointer + tIndex->length);
            break;
		}
		case OsmAnd::OBF::OsmAndStructure::kVersionConfirmFieldNumber: {
			DO_((WireFormatLite::ReadPrimitive<uint32_t, WireFormatLite::TYPE_UINT32>(input, &versionConfirm)));
			break;
		}
		default: {
			if (WireFormatLite::GetTagWireType(tag) == WireFormatLite::WIRETYPE_END_GROUP) {
				return true;
			}
			if (!skipUnknownFields(input, tag)) {
				return false;
			}
			break;
		}
		}
	}
	if (file->version != versionConfirm) {
		OsmAnd::LogPrintf(OsmAnd::LogSeverityLevel::Error, "Corrupted file. It should be ended as it starts with version");
		return false;
	}
	if (file->version != MAP_VERSION) {
		OsmAnd::LogPrintf(OsmAnd::LogSeverityLevel::Error, "Version of the file is not supported.");
		return false;
	}
	return true;
}

bool readStringTable(CodedInputStream* input, std::vector<std::string>& list) {
	uint32_t tag;
	while ((tag = input->ReadTag()) != 0) {
		switch (WireFormatLite::GetTagFieldNumber(tag)) {
		case OsmAnd::OBF::StringTable::kSFieldNumber: {
			std::string s;
			WireFormatLite::ReadString(input, &s);
			list.push_back(s);
			break;
		}
		default: {
			if (WireFormatLite::GetTagWireType(tag) == WireFormatLite::WIRETYPE_END_GROUP) {
				return false;
			}
			if (!skipUnknownFields(input, tag)) {
				return false;
			}
			break;
		}
		}
	}
	return true;
}


static const int ROUTE_SHIFT_COORDINATES = 4;
static const int MASK_TO_READ = ~((1 << SHIFT_COORDINATES) - 1);

bool acceptTypes(SearchQuery* req, std::vector<tag_value>& types, MapIndex* root) {
	RenderingRuleSearchRequest* r = req->req;
	for (std::vector<tag_value>::iterator type = types.begin(); type != types.end(); type++) {
		for (int i = 1; i <= 3; i++) {
			r->setIntFilter(r->props()->R_MINZOOM, req->zoom);
			r->setStringFilter(r->props()->R_TAG, type->first);
			r->setStringFilter(r->props()->R_VALUE, type->second);
			if (r->search(i, false)) {
				return true;
			}
		}
		r->setStringFilter(r->props()->R_TAG, type->first);
		r->setStringFilter(r->props()->R_VALUE, type->second);
		r->setStringFilter(r->props()->R_NAME_TAG, "");
		if (r->search(RenderingRulesStorage::TEXT_RULES, false)) {
			return true;
		}
	}

	return false;
}

MapDataObject* readMapDataObject(CodedInputStream* input, MapTreeBounds* tree, SearchQuery* req,
			MapIndex* root, uint64_t baseId) {
	uint32_t tag = WireFormatLite::GetTagFieldNumber(input->ReadTag());
	bool area = (uint32_t)OsmAnd::OBF::MapData::kAreaCoordinatesFieldNumber == tag;
	if(!area && (uint32_t)OsmAnd::OBF::MapData::kCoordinatesFieldNumber != tag) {
		return NULL;
	}
	req->cacheCoordinates.clear();
	uint32_t size;
	input->ReadVarint32(&size);
	int old = input->PushLimit(size);
	int px = tree->left & MASK_TO_READ;
	int py = tree->top & MASK_TO_READ;
	bool contains = false;
	int64_t id = 0;
	int minX = INT_MAXIMUM;
	int maxX = 0;
	int minY = INT_MAXIMUM;
	int maxY = 0;
	req->numberOfVisitedObjects++;
	int x;
	int y;
	while (input->BytesUntilLimit() > 0) {
		if (!WireFormatLite::ReadPrimitive<int32_t, WireFormatLite::TYPE_SINT32>(input, &x)) {
			return NULL;
		}
		if (!WireFormatLite::ReadPrimitive<int32_t, WireFormatLite::TYPE_SINT32>(input, &y)) {
			return NULL;
		}
		x = (x << SHIFT_COORDINATES) + px;
		y = (y << SHIFT_COORDINATES) + py;
		req->cacheCoordinates.push_back(std::pair<int, int>(x, y));
		px = x;
		py = y;
		if (!contains && req->left <= x && req->right >= x && req->top <= y && req->bottom >= y) {
			contains = true;
		}
		if (!contains) {
			minX = std::min(minX, x);
			maxX = std::max(maxX, x);
			minY = std::min(minY, y);
			maxY = std::max(maxY, y);
		}
	}
	if (!contains) {
		if (maxX >= req->left && minX <= req->right && minY <= req->bottom && maxY >= req->top) {
			contains = true;
		}
	}
	input->PopLimit(old);
	if (!contains) {
		return NULL;
	}

	// READ types
	std::vector< coordinates > innercoordinates;
	std::vector< tag_value > additionalTypes;
	std::vector< tag_value > types;
	UNORDERED(map)< std::string, unsigned int> stringIds;
	std::vector< std::string > namesOrder;
	int32_t labelX = 0;
	int32_t labelY = 0;
	bool loop = true;
	while (loop) {
		uint32_t t = input->ReadTag();
		switch (WireFormatLite::GetTagFieldNumber(t)) {
		case 0:
			loop = false;
			break;
		case OsmAnd::OBF::MapData::kPolygonInnerCoordinatesFieldNumber: {
			coordinates polygon;

			px = tree->left & MASK_TO_READ;
			py = tree->top & MASK_TO_READ;
			input->ReadVarint32(&size);
			old = input->PushLimit(size);
			while (input->BytesUntilLimit() > 0) {
				WireFormatLite::ReadPrimitive<int32_t, WireFormatLite::TYPE_SINT32>(input, &x);
				WireFormatLite::ReadPrimitive<int32_t, WireFormatLite::TYPE_SINT32>(input, &y);
				x = (x << SHIFT_COORDINATES) + px;
				y = (y << SHIFT_COORDINATES) + py;
				polygon.push_back(std::pair<int, int>(x, y));
				px = x;
				py = y;
			}
			input->PopLimit(old);
			innercoordinates.push_back(polygon);
			break;
		}
		case OsmAnd::OBF::MapData::kAdditionalTypesFieldNumber: {
			input->ReadVarint32(&size);
			old = input->PushLimit(size);
			while (input->BytesUntilLimit() > 0) {
				WireFormatLite::ReadPrimitive<int32_t, WireFormatLite::TYPE_INT32>(input, &x);
				if (root->decodingRules.find(x) != root->decodingRules.end()) {
					tag_value t = root->decodingRules[x];
					additionalTypes.push_back(t);
				}
			}
			input->PopLimit(old);
			break;
		}
		case OsmAnd::OBF::MapData::kTypesFieldNumber: {
			input->ReadVarint32(&size);
			old = input->PushLimit(size);
			while (input->BytesUntilLimit() > 0) {
				WireFormatLite::ReadPrimitive<int32_t, WireFormatLite::TYPE_INT32>(input, &x);
				if (root->decodingRules.find(x) != root->decodingRules.end()) {
					tag_value t = root->decodingRules[x];
					types.push_back(t);		
				}
			}
			input->PopLimit(old);
			//bool acceptTps = acceptTypes(req, types, root);	
			//if (!acceptTps) {
			//	return NULL;
			//}
			break;
		}
		case OsmAnd::OBF::MapData::kIdFieldNumber:
			WireFormatLite::ReadPrimitive<int64_t, WireFormatLite::TYPE_SINT64>(input, &id);
			break;
		case OsmAnd::OBF::MapData::kStringNamesFieldNumber: 
			input->ReadVarint32(&size);
			old = input->PushLimit(size);
			while (input->BytesUntilLimit() > 0) {
				WireFormatLite::ReadPrimitive<int32_t, WireFormatLite::TYPE_INT32>(input, &x);
				WireFormatLite::ReadPrimitive<int32_t, WireFormatLite::TYPE_INT32>(input, &y);
				if (root->decodingRules.find(x) != root->decodingRules.end()) {
					tag_value t = root->decodingRules[x];
					stringIds[t.first] = y;
					namesOrder.push_back(t.first);
				}
			}
			input->PopLimit(old);
			break;

		case OsmAnd::OBF::MapData::kLabelcoordinatesFieldNumber: {
			input->ReadVarint32(&size);
			old = input->PushLimit(size);
			u_int i = 0;
			while(input->BytesUntilLimit() > 0) {
				if (i == 0) {
					WireFormatLite::ReadPrimitive<int32_t, WireFormatLite::TYPE_SINT32>(input, &labelX);
				} else if (i == 1) {
					WireFormatLite::ReadPrimitive<int32_t, WireFormatLite::TYPE_SINT32>(input, &labelY);
				} else {
					WireFormatLite::ReadPrimitive<int32_t, WireFormatLite::TYPE_INT32>(input, &x);
				}
				i++;
			}
			input->PopLimit(old);
			break; 
		}

		default: {
			if (WireFormatLite::GetTagWireType(t) == WireFormatLite::WIRETYPE_END_GROUP) {
				return NULL;
			}
			if (!skipUnknownFields(input, t)) {				
				return NULL;
			}
			break;
			}
		}
	}
	//	if(req->cacheCoordinates.size() > 100 && types.size() > 0 /*&& types[0].first == "admin_level"*/) {
	//		OsmAnd::LogPrintf(OsmAnd::LogSeverityLevel::Info, "TODO Object is %llu  (%llu) ignored %s %s", (id + baseId) >> 1, baseId, types[0].first.c_str(), types[0].second.c_str());
	//		return NULL;
	//	}


	req->numberOfAcceptedObjects++;


	MapDataObject* dataObject = new MapDataObject();
	dataObject->points = req->cacheCoordinates;
	dataObject->additionalTypes = additionalTypes;
	dataObject->types = types;
	dataObject->id = id;
	dataObject->area = area;
	dataObject->stringIds = stringIds;
	dataObject->namesOrder = namesOrder;
	dataObject->polygonInnerCoordinates = innercoordinates;
	dataObject->labelX = labelX;
	dataObject->labelY = labelY;
	return dataObject;

}

//------ Transport Index Reading-----------------

string regStr(UNORDERED(map)<int32_t, string>& stringTable, CodedInputStream* input) {
<<<<<<< HEAD
	uint32_t i = 0; 
	WireFormatLite::ReadPrimitive<uint32_t, WireFormatLite::TYPE_UINT32>(input, &i);
=======
	uint32_t i = 0;
    WireFormatLite::ReadPrimitive<uint32_t, WireFormatLite::TYPE_UINT32>(input, &i);
>>>>>>> 322f6fcd
	stringTable.insert({i, ""});
	string s = "";
    s += (char) i;
	return s; 
}

string regStr(UNORDERED(map)<int32_t, string>& stringTable, int32_t i) {
	stringTable.insert({i, ""});
	string s = "";
	s += (char) i;
	return s; 
}

bool readTransportStopExit(CodedInputStream* input, TransportStopExit* exit, int cleft, int ctop, SearchQuery* req, UNORDERED(map)<int32_t, string>& stringTable) {
	int32_t x = 0;
	int32_t y = 0;

	while (true) {
		int tag = WireFormatLite::GetTagFieldNumber(input->ReadTag());
		switch (tag) {
			case OsmAnd::OBF::TransportStopExit::kRefFieldNumber:
                exit->ref = regStr(stringTable, input);
				break;
			case OsmAnd::OBF::TransportStopExit::kDxFieldNumber: {
				DO_((WireFormatLite::ReadPrimitive<int32_t, WireFormatLite::TYPE_SINT32>(input, &x)));
				x += cleft;
				break;
			}
			case OsmAnd::OBF::TransportStopExit::kDyFieldNumber:{
				DO_((WireFormatLite::ReadPrimitive<int32_t, WireFormatLite::TYPE_SINT32>(input, &y)));
				y += ctop;
				break;
			}
			default: {
				if (WireFormatLite::GetTagWireType(tag) == WireFormatLite::WIRETYPE_END_GROUP) {
				// if (dataObject->getName("en").length() == 0) {
				// 	dataObject->enName(TransliterationHelper.transliterate(dataObject.getName()));
				// }
					if (x != 0 || y != 0) {
                        exit->setLocation(TRANSPORT_STOP_ZOOM, x, y);
					}
				}
				if (!skipUnknownFields(input, tag)) {
					return NULL;
				}
				break;
			}
		}
	}
}

bool readTransportStop(int stopOffset, SHARED_PTR<TransportStop>& stop, CodedInputStream* input, int pleft, int pright, int ptop, int pbottom, SearchQuery* req, UNORDERED(map)<int32_t, string>& stringTable) {

	uint32_t tag = WireFormatLite::GetTagFieldNumber(input->ReadTag());
	if(OsmAnd::OBF::TransportStop::kDxFieldNumber != tag) {
		return false;
	}	
	int32_t x = 0; 
	DO_((WireFormatLite::ReadPrimitive<int32_t, WireFormatLite::TYPE_SINT32>(input, &x)));
	x += pleft;
	
	tag = WireFormatLite::GetTagFieldNumber(input->ReadTag());
	if(OsmAnd::OBF::TransportStop::kDyFieldNumber != tag) {
		return false;
	}
	
	int32_t y = 0;
	DO_((WireFormatLite::ReadPrimitive<int32_t, WireFormatLite::TYPE_SINT32>(input, &y)));
	y += ptop;
	if(req->right < x || req->left > x || req->top > y || req->bottom < y) {
        input->Skip(input->BytesUntilLimit());
        return false;
	}
	
	req->numberOfAcceptedObjects++;
	req->cacheTypes.clear();
	req->cacheIdsA.clear();
	req->cacheIdsB.clear();
	uint32_t si32;
	uint64_t si64;
	stop->setLocation(TRANSPORT_STOP_ZOOM, x, y);
	stop->fileOffset = stopOffset;
	while(true) {
		int t = input->ReadTag();
		tag = WireFormatLite::GetTagFieldNumber(t);
		switch (tag) {
			case OsmAnd::OBF::TransportStop::kRoutesFieldNumber : {	
				DO_((WireFormatLite::ReadPrimitive<uint32_t, WireFormatLite::TYPE_UINT32>(input, &si32)));
				req->cacheTypes.push_back(stopOffset - si32);
				break;
			}
			case OsmAnd::OBF::TransportStop::kDeletedRoutesIdsFieldNumber : {
				DO_((WireFormatLite::ReadPrimitive<uint64_t, WireFormatLite::TYPE_UINT64>(input, &si64)));
				req->cacheIdsA.push_back(si64);
				break;
			}
			case OsmAnd::OBF::TransportStop::kRoutesIdsFieldNumber : {
				
				DO_((WireFormatLite::ReadPrimitive<uint64_t, WireFormatLite::TYPE_UINT64>(input, &si64)));
				req->cacheIdsB.push_back(si64);
				break;
			}
			case OsmAnd::OBF::TransportStop::kNameEnFieldNumber : {
                stop->enName = regStr(stringTable, input);
				break;
			}
			case OsmAnd::OBF::TransportStop::kNameFieldNumber : {	
				stop->name = regStr(stringTable, input);
				break;
			}
			case OsmAnd::OBF::TransportStop::kAdditionalNamePairsFieldNumber : {
				// if (stringTable.get()) {
                uint32_t sizeL;
                input->ReadVarint32(&sizeL);
                int32_t oldRef = input->PushLimit(sizeL);
                while (input->BytesUntilLimit() > 0) {
                    int32_t l;
                    int32_t n;
                    DO_((WireFormatLite::ReadPrimitive<int32_t, WireFormatLite::TYPE_INT32>(input, &l)));
                    DO_((WireFormatLite::ReadPrimitive<int32_t, WireFormatLite::TYPE_INT32>(input, &n)));
                    
                    stop->names.insert({regStr(stringTable, input), regStr(stringTable, input)});
                }
                input->PopLimit(oldRef);
				// } else {
				// 	skipUnknownFields(input, t);
				// }
				break;
			}
			case OsmAnd::OBF::TransportStop::kIdFieldNumber : {
				uint64_t id;
				DO_((WireFormatLite::ReadPrimitive<uint64_t, WireFormatLite::TYPE_UINT64>(input, &id)));
				stop->id = id;
				break;
			}
			case OsmAnd::OBF::TransportStop::kExitsFieldNumber : {
				uint32_t length;
				input->ReadVarint32(&length);
				int oldLimit = input->PushLimit(length);
                TransportStopExit* transportStopExit = new TransportStopExit();
                readTransportStopExit(input, transportStopExit, pleft, ptop, req, stringTable);
                stop->exits.push_back(SHARED_PTR<TransportStopExit>(transportStopExit));
				input->PopLimit(oldLimit);
				break;
			}
            case 0: {
                stop->referencesToRoutes = req->cacheTypes;
                stop->deletedRoutesIds = req->cacheIdsA;
                stop->routesIds = req->cacheIdsB;
                // if(dataObject->names.find("en").length() == 0){
                //     dataObject->enName = TransliterationHelper.transliterate(dataObject->name);
                // }
                return true;
            }
			default: {
				if (!skipUnknownFields(input, t)) {
					return false;
				}
				break;
			}
		}
	}
}

bool searchTransportTreeBounds(CodedInputStream* input, int pleft, int pright, int ptop, int pbottom, SearchQuery* req, UNORDERED(map)<int32_t, string>& stringTable) {
	int init = 0;
	int lastIndexResult = -1;
	int cright = 0;
	int cleft = 0;
	int ctop = 0;
	int cbottom = 0;
	int si;

	req->numberOfReadSubtrees++;
	int tag;
	while((tag = input->ReadTag()) != 0) {
		if (req->publisher->isCancelled()) {
			return false;
		}

		if (init == 0xf) {
			init = 0;
			// coordinates are init
			if (cright < req->left || cleft > req->right ||
				ctop > req->bottom || cbottom < req->top) {
				return false;
			} else {
				req->numberOfAcceptedSubtrees++;
			}
		}

		switch (WireFormatLite::GetTagFieldNumber(tag)) {
            case OsmAnd::OBF::TransportStopsTree::kBottomFieldNumber: {
                DO_((WireFormatLite::ReadPrimitive<int32_t, WireFormatLite::TYPE_SINT32>(input, &si)));
                cbottom = si + pbottom;
                init |= 1;
                break;
            }
			case OsmAnd::OBF::TransportStopsTree::kLeftFieldNumber: {
				DO_((WireFormatLite::ReadPrimitive<int32_t, WireFormatLite::TYPE_SINT32>(input, &si)));
				cleft = si + pleft;
				init |= 2;
				break;
			}
			case OsmAnd::OBF::TransportStopsTree::kRightFieldNumber:{
				DO_((WireFormatLite::ReadPrimitive<int32_t, WireFormatLite::TYPE_SINT32>(input, &si)));
				cright = si + pright;
				init |= 4;
				break;
			}
			case OsmAnd::OBF::TransportStopsTree::kTopFieldNumber : {
				DO_((WireFormatLite::ReadPrimitive<int32_t, WireFormatLite::TYPE_SINT32>(input, &si)));
				ctop = si + ptop;
				init |= 8;
				break;
			}
			case OsmAnd::OBF::TransportStopsTree::kLeafsFieldNumber: {
				int stopOffset = input->TotalBytesRead();
				uint32_t length = 0;
				DO_((WireFormatLite::ReadPrimitive<uint32_t, WireFormatLite::TYPE_UINT32>(input, &length)));
				int oldLimit = input->PushLimit(length);
				
				if(lastIndexResult == -1) {
					lastIndexResult = req->transportResults.size();
				}
				req->numberOfVisitedObjects++;
                SHARED_PTR<TransportStop> transportStop = make_shared<TransportStop>();
                if (readTransportStop(stopOffset, transportStop, input, cleft, cright, ctop, cbottom, req, stringTable))
                    req->transportResults.push_back(transportStop);
				
				input -> PopLimit(oldLimit);
				break;
			}
			case OsmAnd::OBF::TransportStopsTree::kSubtreesFieldNumber: {
				uint32_t length = 0;
				readInt(input, &length);
				int filePointer = input->TotalBytesRead();
				if (req->limit == -1 || req->limit >= req->transportResults.size()) {
					int oldLimit = input->PushLimit(length);
					searchTransportTreeBounds(input, cleft, cright, ctop, cbottom, req, stringTable);
					input->PopLimit(oldLimit);
				}
				input->Seek(filePointer + length);				
				
				if(lastIndexResult >= 0){
				// 	throw new IllegalStateException();
				}
				break;
			}
			case OsmAnd::OBF::TransportStopsTree::kBaseIdFieldNumber : {
                uint64_t baseId = 0;
				DO_((WireFormatLite::ReadPrimitive<uint64_t, WireFormatLite::TYPE_UINT64>(input, &baseId)));
				if (lastIndexResult != -1) {
					for (int i = lastIndexResult; i < req->transportResults.size(); i++) {
						const auto rs = req->transportResults[i];
                        rs->id = rs->id + baseId;
					}
				}
				break;
			}
			default: {
				if (WireFormatLite::GetTagWireType(tag) == WireFormatLite::WIRETYPE_END_GROUP) {
					return true;
				}
				if (!skipUnknownFields(input, tag)) {
					return false;
				}
				break;
			}
		}
	}
    return true;
}

bool readTransportSchedule(CodedInputStream* input, SHARED_PTR<TransportSchedule> schedule) {
	while(true){
		int interval, sizeL, old;
		int t = input->ReadTag();
		int tag = WireFormatLite::GetTagFieldNumber(t);
		switch (tag) {
			case OsmAnd::OBF::TransportRouteSchedule::kTripIntervalsFieldNumber:
				DO_((WireFormatLite::ReadPrimitive<int, WireFormatLite::TYPE_INT32>(input, &sizeL)));
				old = input->PushLimit(sizeL);
				while (input->BytesUntilLimit() > 0) {
					DO_((WireFormatLite::ReadPrimitive<int, WireFormatLite::TYPE_INT32>(input, &interval)));
					schedule->tripIntervals.push_back(interval);
				}
				input->PopLimit(old);				
				break;
			case OsmAnd::OBF::TransportRouteSchedule::kAvgStopIntervalsFieldNumber:
				DO_((WireFormatLite::ReadPrimitive<int, WireFormatLite::TYPE_INT32>(input, &sizeL)));
				old = input->PushLimit(sizeL);
				while (input->BytesUntilLimit() > 0) {
					DO_((WireFormatLite::ReadPrimitive<int, WireFormatLite::TYPE_INT32>(input, &interval)));
					schedule->avgStopIntervals.push_back(interval);
				}
				input->PopLimit(old);
				break;
			case OsmAnd::OBF::TransportRouteSchedule::kAvgWaitIntervalsFieldNumber:
				DO_((WireFormatLite::ReadPrimitive<int, WireFormatLite::TYPE_INT32>(input, &sizeL)));
				old = input->PushLimit(sizeL);
				while (input->BytesUntilLimit() > 0) {
					DO_((WireFormatLite::ReadPrimitive<int, WireFormatLite::TYPE_INT32>(input, &interval)));
					schedule->avgWaitIntervals.push_back(interval);
				}
				input->PopLimit(old);
				break;
			default: {
				if (WireFormatLite::GetTagWireType(tag) == WireFormatLite::WIRETYPE_END_GROUP) {
					return true;
				}
				if (!skipUnknownFields(input, t)) {
					return false;
				}
				break;
			}
		}
	}
}

bool readTransportRouteStop(CodedInputStream* input, TransportStop* transportStop, int dx[], int dy[],
	int64_t did, UNORDERED(map)<int32_t, string>& stringTable, int32_t filePointer) {
	transportStop->fileOffset = input->TotalBytesRead();
    transportStop->referencesToRoutes.push_back(filePointer);
	bool end = false;
    int32_t sm = 0;
	int64_t tm = 0;
	while(!end){
		int t = input->ReadTag();
		int tag = WireFormatLite::GetTagFieldNumber(t);
		switch (tag) {
			case OsmAnd::OBF::TransportRouteStop::kNameEnFieldNumber:
				transportStop->enName = regStr(stringTable, input);
				break;
			case OsmAnd::OBF::TransportRouteStop::kNameFieldNumber :
				transportStop->name = regStr(stringTable, input);
				break;
			case OsmAnd::OBF::TransportRouteStop::kIdFieldNumber :
				DO_((WireFormatLite::ReadPrimitive<int64_t, WireFormatLite::TYPE_SINT64>(input, &tm)));
				did += tm;
				break;
			case OsmAnd::OBF::TransportRouteStop::kDxFieldNumber :
				DO_((WireFormatLite::ReadPrimitive<int32_t, WireFormatLite::TYPE_SINT32>(input, &sm)));
				dx[0] += sm;
				break;
			case OsmAnd::OBF::TransportRouteStop::kDyFieldNumber :
				DO_((WireFormatLite::ReadPrimitive<int32_t, WireFormatLite::TYPE_SINT32>(input, &sm)));
                dy[0] += sm;
				break;
            case 0:
                end = true;
			default: {
                if (!skipUnknownFields(input, t)) {
                    return false;
                }
				break;
			}
		}
	}
	transportStop->id = did;
	transportStop->setLocation(TRANSPORT_STOP_ZOOM, dx[0], dy[0]);
	return true;
	
}

bool readTransportRoute(CodedInputStream* input, TransportRoute* transportRoute, int filePointer, UNORDERED(map)<int32_t, string>& stringTable, bool onlyDescription) {
	input->Seek(filePointer);
	int routeLength;
	DO_((WireFormatLite::ReadPrimitive<int, WireFormatLite::TYPE_INT32>(input, &routeLength)));
	int old = input->PushLimit(routeLength);
	transportRoute->fileOffset = filePointer;
	bool end = false;
	int64_t rid = 0;
	int rx[] = {0};
	int ry[] = {0};
	int sizeL;
	int pold;
	while(!end){
		int t = input->ReadTag();
		int tag = WireFormatLite::GetTagFieldNumber(t);
		switch (tag) {
			case OsmAnd::OBF::TransportRoute::kDistanceFieldNumber : {
				DO_((WireFormatLite::ReadPrimitive<int32_t, WireFormatLite::TYPE_INT32>(input, &transportRoute->dist)));
				break;
			}
			//todo check cast:
			case OsmAnd::OBF::TransportRoute::kIdFieldNumber : {
				uint64_t i;
				DO_((WireFormatLite::ReadPrimitive<uint64_t, WireFormatLite::TYPE_UINT64>(input, &i)));
				transportRoute->id = (int64_t) i;
				break;
			}
			case OsmAnd::OBF::TransportRoute::kRefFieldNumber : {
				DO_((WireFormatLite::ReadString(input, &transportRoute->ref)));
				break;
			}
			case OsmAnd::OBF::TransportRoute::kTypeFieldNumber : {

				transportRoute->type = regStr(stringTable, input);
				break;
			}
			case OsmAnd::OBF::TransportRoute::kNameEnFieldNumber : {
				transportRoute->enName = regStr(stringTable, input);
				break;
			}
			case OsmAnd::OBF::TransportRoute::kNameFieldNumber : {
				transportRoute->name = regStr(stringTable, input);
				break;
			}
			case OsmAnd::OBF::TransportRoute::kOperatorFieldNumber:
				transportRoute->routeOperator = regStr(stringTable, input);
				break;
			case OsmAnd::OBF::TransportRoute::kColorFieldNumber: {
				transportRoute->color = regStr(stringTable, input);
				break;
			}
			case OsmAnd::OBF::TransportRoute::kGeometryFieldNumber: {
				DO_((WireFormatLite::ReadPrimitive<int, WireFormatLite::TYPE_INT32>(input, &sizeL)));
				pold = input->PushLimit(sizeL);
				int px = 0; 
				int py = 0;
				Way* w = new Way(-1);
				while (input->BytesUntilLimit() > 0) {
					int ddx; 
					int ddy; 
					DO_((WireFormatLite::ReadPrimitive<int, WireFormatLite::TYPE_INT32>(input, &ddx)));
					DO_((WireFormatLite::ReadPrimitive<int, WireFormatLite::TYPE_INT32>(input, &ddy)));
					ddx = ddx << SHIFT_COORDINATES;
					ddy = ddy << SHIFT_COORDINATES;
					if(ddx == 0 && ddy == 0) {
						if(w->nodes.size() > 0) {
							transportRoute->addWay(SHARED_PTR<Way>(w));
						}
						w = new Way(-1);
					} else {
						int x = ddx + px;
						int y = ddy + py;
						w->addNode(make_shared<Node>(get31LatitudeY(y), get31LongitudeX(x), -1));
						px = x;
						py = y;
					}
				}
				if(w->nodes.size() > 0) {
					transportRoute->addWay(SHARED_PTR<Way>(w));
				}
				input->PopLimit(pold);
				break;
			}
			case OsmAnd::OBF::TransportRoute::kScheduleTripFieldNumber: {
				DO_((WireFormatLite::ReadPrimitive<int, WireFormatLite::TYPE_INT32>(input, &sizeL)));
				pold = input->PushLimit(sizeL);
                readTransportSchedule(input, transportRoute->getOrCreateSchedule());
				input->PopLimit(pold);
				break;
			}
			case OsmAnd::OBF::TransportRoute::kDirectStopsFieldNumber: {
				if(onlyDescription){
					end = true;
					break;
				}
				DO_((WireFormatLite::ReadPrimitive<int, WireFormatLite::TYPE_INT32>(input, &sizeL)));
				pold = input->PushLimit(sizeL);
                TransportStop* stop = new TransportStop();
                readTransportRouteStop(input, stop, rx, ry, rid, stringTable, filePointer);
				rid = stop->id;
				input->PopLimit(pold);
				break;
			}
			default: {
				if (WireFormatLite::GetTagWireType(tag) == WireFormatLite::WIRETYPE_END_GROUP) {
					end = true;
				}
				if (!skipUnknownFields(input, t)) {
					return false;
				}
				break;
			}
		}
	}
	input->PopLimit(old);
	return true;
}

bool initializeStringTable(CodedInputStream* input, TransportIndex* ind, UNORDERED(map)<int32_t, string>& requested) {
    if (ind->stringTable->stringTable.size() == 0) {
		input->Seek(ind->stringTable->fileOffset);
        int oldLimit = input->PushLimit(ind->stringTable->length);
		int current = 0;
		while (input->BytesUntilLimit() > 0) {
			int t = input->ReadTag();
			int tag = WireFormatLite::GetTagFieldNumber(t);
			switch (tag) {
                case 0:
                    break;
				case OsmAnd::OBF::StringTable::kSFieldNumber: {
					string value; 
					DO_((WireFormatLite::ReadString(input, &value)));
					ind->stringTable->stringTable.insert({current, value});
					current++;
					break;
				}
				default: {
                    skipUnknownFields(input, t);
					break;
				}
			}
		}
        input->PopLimit(oldLimit);
	}
	return true;
}

void initializeNames(UNORDERED(map)<int32_t, string>& stringTable, SHARED_PTR<TransportStop> s) {
    for (SHARED_PTR<TransportStopExit> exit : s->exits) {
        if (exit->ref.size() > 0) {
            const auto it = stringTable.find(exit->ref.at(0));
            exit->ref = it != stringTable.end() ? it->second : "";
        }
    }
    if (s->name.size() > 0) {
        const auto it = stringTable.find(s->name.at(0));
        s->name = it != stringTable.end() ? it->second : "";
        
    }
    if (s->enName.size() > 0) {
        const auto it = stringTable.find(s->enName.at(0));
        s->enName = it != stringTable.end() ? it->second : "";
    }
    UNORDERED(map)<string, string> namesMap;
    if (s->names.size() > 0) {
        namesMap.insert(s->names.begin(), s->names.end());
        s->names.clear();
        UNORDERED(map)<string, string>::iterator it = namesMap.begin();
        while (it != namesMap.end()) {
            const auto first = stringTable.find(it->first.at(0));
            const auto second = stringTable.find(it->second.at(0));
            if (first != stringTable.end() && second != stringTable.end())
                s->names.insert({first->second, second->second});
            it++;
        }
    }
}

void initializeNames(bool onlyDescription, SHARED_PTR<TransportRoute> dataObject, UNORDERED(map)<int32_t, string>& stringTable) {
	if(dataObject->name.size() > 0) {
        const auto it = stringTable.find(dataObject->name.at(0));
        dataObject->name = it != stringTable.end() ? it->second : "";
	}
	if(dataObject->enName.size() > 0) {
        const auto it = stringTable.find(dataObject->enName.at(0));
        dataObject->enName = it != stringTable.end() ? it->second : "";
	}
	// if(dataObject->getName().length() > 0 && dataObject.getName("en").length() == 0){
	// 	dataObject.setEnName(TransliterationHelper.transliterate(dataObject.getName()));
	// }
	if(dataObject->routeOperator.size() > 0) {
        const auto it = stringTable.find(dataObject->routeOperator.at(0));
        dataObject->routeOperator = it != stringTable.end() ? it->second : "";
	}
	if(dataObject->color.size() > 0) {
        const auto it = stringTable.find(dataObject->color.at(0));
        dataObject->color = it != stringTable.end() ? it->second : "";
	}
	if(dataObject->type.size() > 0) {
        const auto it = stringTable.find(dataObject->type.at(0));
		dataObject->type = it != stringTable.end() ? it->second : "";
	}
	if (!onlyDescription) {
        for (SHARED_PTR<TransportStop> s : dataObject->forwardStops) {
			initializeNames(stringTable, s);
		}
	}
}

void searchTransportIndex(TransportIndex* index, SearchQuery* q, CodedInputStream* input) {
    if (index->stopsFileLength == 0 || index->right < q->left || index->left > q->right || index->top > q->bottom
            || index->bottom < q->top) {
        return;
    }
    input->Seek(index->stopsFileOffset);
    int oldLimit = input->PushLimit(index->stopsFileLength);
    int offset = q->transportResults.size();
    UNORDERED(map)<int32_t, string> stringTable;
    searchTransportTreeBounds(input, 0, 0, 0, 0, q, stringTable);
    input->PopLimit(oldLimit);
    initializeStringTable(input, index, stringTable);
    UNORDERED(map)<int32_t, string> indexedStringTable = index->stringTable->stringTable;
    for (int i = offset; i < q->transportResults.size(); i++) {
        initializeNames(indexedStringTable, q->transportResults[i]);
    }
    return;
}

void searchTransportIndex(SearchQuery* q, BinaryMapFile* file){
	//todo is it ok to create CIS here?
	lseek(file->fd, 0, SEEK_SET);
	FileInputStream input(file->fd);
	input.SetCloseOnDelete(false);
	CodedInputStream cis(&input);
	cis.SetTotalBytesLimit(INT_MAX, INT_MAX >> 2);
	std::vector<TransportIndex*>::iterator transportIndex = file->transportIndexes.begin();
	for (; transportIndex != file->transportIndexes.end(); transportIndex++) {
		searchTransportIndex(*transportIndex, q, &cis);
	}
	OsmAnd::LogPrintf(OsmAnd::LogSeverityLevel::Debug,  "Search is done. Visit %d objects. Read %d objects.", q->numberOfVisitedObjects, q->numberOfAcceptedObjects);
	OsmAnd::LogPrintf(OsmAnd::LogSeverityLevel::Debug,  "Read %d subtrees. Go through %d subtrees. ", q->numberOfReadSubtrees, q->numberOfAcceptedSubtrees);
	return;
}

bool getTransportIndex(int filePointer, TransportIndex*& ind) {
    for (TransportIndex*& i : transportIndexesList) {
        if (i->filePointer <= filePointer && (filePointer - i->filePointer) < i->length) {
            ind = i;
            return true;
        }
    }
    return false;
}

void loadTransportRoutes(BinaryMapFile* file, vector<int32_t> filePointers, UNORDERED(map)<int64_t, SHARED_PTR<TransportRoute>>& result) {
    //todo is it ok to create CIS here?
    lseek(file->fd, 0, SEEK_SET);
    FileInputStream input(file->fd);
    input.SetCloseOnDelete(false);
    CodedInputStream cis(&input);
    cis.SetTotalBytesLimit(INT_MAX, INT_MAX >> 2);

    UNORDERED(map)<TransportIndex*, vector<int32_t>> groupPoints;
    for (int i = 0; i < filePointers.size(); i++) {
        TransportIndex* ind = new TransportIndex();
        if (getTransportIndex(filePointers[i], ind)) {
            if (groupPoints.find(ind) == groupPoints.end()) {
                groupPoints[ind] = vector<int32_t>();
            }
            groupPoints.find(ind)->second.push_back(filePointers[i]);
        }
    }
    UNORDERED(map)<TransportIndex*, vector<int32_t>>::iterator it = groupPoints.begin();
    if (it != groupPoints.end()) {
        TransportIndex* ind = it->first;
        vector<int32_t> pointers = it->second;
        sort(pointers.begin(), pointers.end());
        UNORDERED(map)<int32_t, string> stringTable;
        vector<SHARED_PTR<TransportRoute>> finishInit;
        
        for (int i = 0; i < pointers.size(); i++) {
            int32_t filePointer = pointers.at(i);
            //todo check:
            TransportRoute* transportRoute = new TransportRoute();
            readTransportRoute(&cis, transportRoute, filePointer, stringTable, false);
            result.insert({filePointer, SHARED_PTR<TransportRoute>(transportRoute)});
            finishInit.push_back(SHARED_PTR<TransportRoute>(transportRoute));
        }
        initializeStringTable(&cis, ind, stringTable);
        UNORDERED(map)<int32_t, string> indexedStringTable = ind->stringTable->stringTable;
        for(SHARED_PTR<TransportRoute> transportRoute : finishInit) {
            initializeNames(false, transportRoute, indexedStringTable);
        }
    }
}
//----------------------------

bool searchMapTreeBounds(CodedInputStream* input, MapTreeBounds* current, MapTreeBounds* parent,
		SearchQuery* req, std::vector<MapTreeBounds>* foundSubtrees) {
	int init = 0;
	int tag;
	int si;
	req->numberOfReadSubtrees++;
	int oceanTag = -1;
	while ((tag = input->ReadTag()) != 0) {
		if (req->publisher->isCancelled()) {
			return false;
		}
		if (init == 0xf) {
			init = 0;
			// coordinates are init
			if (current->right < (uint)req->left || current->left > (uint)req->right || 
				current->top > (uint)req->bottom || current->bottom < (uint)req->top) {
				return false;
			} else {
				req->numberOfAcceptedSubtrees++;
			}
		}
		switch (WireFormatLite::GetTagFieldNumber(tag)) {
		// required uint32_t version = 1;
		case OsmAnd::OBF::OsmAndMapIndex_MapDataBox::kLeftFieldNumber: {
			DO_((WireFormatLite::ReadPrimitive<int32_t, WireFormatLite::TYPE_SINT32>(input, &si)));
			current->left = si + parent->left;
			init |= 1;
			break;
		}
		case OsmAnd::OBF::OsmAndMapIndex_MapDataBox::kRightFieldNumber: {
			DO_((WireFormatLite::ReadPrimitive<int32_t, WireFormatLite::TYPE_SINT32>(input, &si)));
			current->right = si + parent->right;
			init |= 2;
			break;
		}
		case OsmAnd::OBF::OsmAndMapIndex_MapDataBox::kTopFieldNumber: {
			DO_((WireFormatLite::ReadPrimitive<int32_t, WireFormatLite::TYPE_SINT32>(input, &si)));
			current->top = si + parent->top;
			init |= 4;
			break;
		}
		case OsmAnd::OBF::OsmAndMapIndex_MapDataBox::kBottomFieldNumber : {
			DO_((WireFormatLite::ReadPrimitive<int32_t, WireFormatLite::TYPE_SINT32>(input, &si)));
			current->bottom = si +  parent->bottom;
			init |= 8;
			break;
		}
		case OsmAnd::OBF::OsmAndMapIndex_MapDataBox::kShiftToMapDataFieldNumber : {
			readInt(input, &current->mapDataBlock);
			current->mapDataBlock += current->filePointer;
			foundSubtrees->push_back(*current);
			break;
		}
		case OsmAnd::OBF::OsmAndMapIndex_MapDataBox::kOceanFieldNumber : {
			bool ocean = false;
			DO_((WireFormatLite::ReadPrimitive<bool, WireFormatLite::TYPE_BOOL>(input, &ocean)));			
			oceanTag = ocean ? 1 : 0;
			break;
		}
		case OsmAnd::OBF::OsmAndMapIndex_MapDataBox::kBoxesFieldNumber: {
			MapTreeBounds* child = new MapTreeBounds();
			// ocean set only if there is no children
			oceanTag = -1;
			readInt(input, &child->length);
			child->filePointer = input->TotalBytesRead();
			int oldLimit = input->PushLimit(child->length);
			searchMapTreeBounds(input, child, current, req, foundSubtrees);
			input->PopLimit(oldLimit);
			input->Seek(child->filePointer + child->length);
			delete child;
			break;
		}
		default: {
			if (WireFormatLite::GetTagWireType(tag) == WireFormatLite::WIRETYPE_END_GROUP) {
				return true;
			}
			if (!skipUnknownFields(input, tag)) {
				return false;
			}
			break;
		}
		}
	}
	if(oceanTag >= 0) {
		if (current->right < (uint)req->oceanLeft || current->left > (uint)req->oceanRight || 
				current->top > (uint)req->oceanBottom || current->bottom < (uint)req->oceanTop) {
			//OsmAnd::LogPrintf(OsmAnd::LogSeverityLevel::Debug,  "Ocean tile = %d %d %d zoom=12",
			//		oceanTag, current->left >> 19, current->top >> 19);
		} else {
			req->oceanTiles++;
			if(oceanTag == 1) {
				req->ocean++;
			}
		}
	}
	return true;
}

bool readMapDataBlocks(CodedInputStream* input, SearchQuery* req, MapTreeBounds* tree, MapIndex* root) {
	uint64_t baseId = 0;
	int tag;
	std::vector< MapDataObject* > results;
	while ((tag = input->ReadTag()) != 0) {
		if (req->publisher->isCancelled()) {
			return false;
		}
		switch (WireFormatLite::GetTagFieldNumber(tag)) {
		// required uint32_t version = 1;
		case OsmAnd::OBF::MapDataBlock::kBaseIdFieldNumber : {
			WireFormatLite::ReadPrimitive<uint64_t, WireFormatLite::TYPE_UINT64>(input, &baseId);
			break;
		}
		case OsmAnd::OBF::MapDataBlock::kStringTableFieldNumber: {
			uint32_t length;
			DO_((WireFormatLite::ReadPrimitive<uint32_t, WireFormatLite::TYPE_UINT32>(input, &length)));
			int oldLimit = input->PushLimit(length);
			if(results.size() > 0) {
				std::vector<std::string> stringTable;
				readStringTable(input, stringTable);
				for (std::vector<MapDataObject*>::iterator obj = results.begin(); obj != results.end(); obj++) {
					if ((*obj)->stringIds.size() > 0) {
						UNORDERED(map)<std::string, unsigned int >::iterator  val=(*obj)->stringIds.begin();
						while(val != (*obj)->stringIds.end()){
							(*obj)->objectNames[val->first]=stringTable[val->second];
							val++;
						}
					}
				}
			}
			input->Skip(input->BytesUntilLimit());
			input->PopLimit(oldLimit);
			break;
		}
		case OsmAnd::OBF::MapDataBlock::kDataObjectsFieldNumber: {
			uint32_t length;
			DO_((WireFormatLite::ReadPrimitive<uint32_t, WireFormatLite::TYPE_UINT32>(input, &length)));
			int oldLimit = input->PushLimit(length);
		 	MapDataObject* mapObject = readMapDataObject(input, tree, req, root, baseId);
			if (mapObject != NULL) {
				mapObject->id += baseId;
				if(req->publish(mapObject)) {
				  	results.push_back(mapObject);
				} else {
					delete mapObject;
				}
			}
			input->Skip(input->BytesUntilLimit());
			input->PopLimit(oldLimit);
			break;
		}
		default: {
			if (WireFormatLite::GetTagWireType(tag) == WireFormatLite::WIRETYPE_END_GROUP) {
				return true;
			}
			if (!skipUnknownFields(input, tag)) {
				return false;
			}
			break;
		}
		}
	}
	return true;
}

bool checkObjectBounds(SearchQuery* q, MapDataObject* o) {
	uint prevCross = 0;
	for (uint i = 0; i < o->points.size(); i++) {
		uint cross = 0;
		int x31 = o->points[i].first;
		int y31 = o->points[i].second;
		cross |= (x31 < q->left ? 1 : 0);
		cross |= (x31 > q->right ? 2 : 0);
		cross |= (y31 < q->top ? 4 : 0);
		cross |= (y31 > q->bottom? 8 : 0);
		if(i > 0) {
			if((prevCross & cross) == 0) {
				return true;
			}
		}
		prevCross = cross;
	}
	return false;
}


bool sortTreeBounds (const MapTreeBounds& i,const MapTreeBounds& j) { return (i.mapDataBlock<j.mapDataBlock); }

void searchMapData(CodedInputStream* input, MapRoot* root, MapIndex* ind, SearchQuery* req) {
	// search
	for (std::vector<MapTreeBounds>::iterator i = root->bounds.begin();
			i != root->bounds.end(); i++) {
		if (req->publisher->isCancelled()) {
			return;
		}
		if (i->right < (uint)req->left || i->left > (uint)req->right || 
				i->top > (uint)req->bottom || i->bottom < (uint)req->top) {
			continue;
		}
		std::vector<MapTreeBounds> foundSubtrees;
		input->Seek(i->filePointer);
		int oldLimit = input->PushLimit(i->length);
		searchMapTreeBounds(input, &(*i), root, req, &foundSubtrees);
		input->PopLimit(oldLimit);

		sort(foundSubtrees.begin(), foundSubtrees.end(), sortTreeBounds);
		uint32_t length;
		for (std::vector<MapTreeBounds>::iterator tree = foundSubtrees.begin();
					tree != foundSubtrees.end(); tree++) {
			if (req->publisher->isCancelled()) {
				return;
			}
			input->Seek(tree->mapDataBlock);
			WireFormatLite::ReadPrimitive<uint32_t, WireFormatLite::TYPE_UINT32>(input, &length);
			int oldLimit = input->PushLimit(length);
			readMapDataBlocks(input, req, &(*tree), ind);
			input->PopLimit(oldLimit);
		}
	}

}


void convertRouteDataObjecToMapObjects(SearchQuery* q, std::vector<RouteDataObject*>& list, std::vector<MapDataObject*>& tempResult,
		int& renderedState) {
	std::vector<RouteDataObject*>::iterator rIterator = list.begin();
	tempResult.reserve((size_t) (list.size() + tempResult.size()));
	for (; rIterator != list.end(); rIterator++) {
		RouteDataObject* r = (*rIterator);
		if (r == NULL) {
			continue;
		}

		// if (skipDuplicates && r->id > 0) {
		// 	if (ids.find(r->id) != ids.end()) {
		// 		continue;
		// 	}
		// 	ids.insert(r->id);
		// }
		MapDataObject* obj = new MapDataObject;
        bool add = true;
		std::vector<uint32_t>::iterator typeIt = r->types.begin();
		for (; typeIt != r->types.end(); typeIt++) {
			uint32_t k = (*typeIt);
			if (k < r->region->routeEncodingRules.size()) {
				auto& t = r->region->routeEncodingRules[k];
				if (t.getTag() == "highway" || t.getTag() == "route" || t.getTag() == "railway" || t.getTag() == "aeroway"
						|| t.getTag() == "aerialway") {
					obj->types.push_back(tag_value(t.getTag(), t.getValue()));
				} else {
					obj->additionalTypes.push_back(tag_value(t.getTag(), t.getValue()));
				}
			}
		}
		if (add) {
            for (uint32_t s = 0; s < r->pointsX.size(); s++) {
                obj->points.push_back(std::pair<int, int>(r->pointsX[s], r->pointsY[s]));
            }
			obj->id = r->id;
			UNORDERED(map)<int, std::string >::iterator nameIterator = r->names.begin();
			for (; nameIterator != r->names.end(); nameIterator++) {
				std::string ruleId = r->region->routeEncodingRules[nameIterator->first].getTag();
				obj->objectNames[ruleId] = nameIterator->second;
				
			}

			for (auto nIterator = r->namesIds.begin();
				nIterator != r->namesIds.end(); nIterator++) {
				obj->namesOrder.push_back(
					r->region->routeEncodingRules[nIterator->first].getTag());
			}
			
			obj->area = false;
			if (renderedState < 2 && checkObjectBounds(q, obj)) {
				renderedState |= 2;
			}
			tempResult.push_back(obj);
		} else {
			delete obj;
		}
		delete r;
	}
}

void checkAndInitRouteRegionRules(int fileInd, RoutingIndex* routingIndex){
	// init decoding rules
	if (routingIndex->routeEncodingRules.size() == 0) {
		lseek(fileInd, 0, SEEK_SET);
		FileInputStream input(fileInd);
		input.SetCloseOnDelete(false);
		CodedInputStream cis(&input);
		cis.SetTotalBytesLimit(INT_MAXIMUM, INT_MAXIMUM >> 1);

		cis.Seek(routingIndex->filePointer);
		uint32_t old = cis.PushLimit(routingIndex->length);
		readRoutingIndex(&cis, routingIndex, true);
		cis.PopLimit(old);
	}
}

void searchRouteSubregions(SearchQuery* q, std::vector<RouteSubregion>& tempResult, bool basemap) {
	vector<BinaryMapFile*>::iterator i = openFiles.begin();
	for (; i != openFiles.end() && !q->publisher->isCancelled(); i++) {
		BinaryMapFile* file = *i;
		std::vector<RoutingIndex*>::iterator routeIndex = file->routingIndexes.begin();
		for (; routeIndex != file->routingIndexes.end(); routeIndex++) {
			bool contains = false;
			std::vector<RouteSubregion>& subs = basemap? (*routeIndex)->basesubregions : (*routeIndex)->subregions;
			for (std::vector<RouteSubregion>::iterator subreg = subs.begin(); subreg != subs.end(); subreg++) {
				if (subreg->right >= (uint)q->left && (uint)q->right >= subreg->left && 
					subreg->bottom >= (uint)q->top && (uint)q->bottom >= subreg->top) {
					contains = true;
				}
			}
			if (contains) {	
				FileInputStream* nt = NULL;
				CodedInputStream* cis = NULL;
				searchRouteRegion(&cis, &nt, file, q, *routeIndex, subs, tempResult);				
				if ( cis != NULL) { delete cis; }
				if ( nt != NULL) { delete nt; }
				checkAndInitRouteRegionRules(file->routefd, (*routeIndex));
			}
		}

	}
}

void readRouteMapObjects(SearchQuery* q, BinaryMapFile* file, vector<RouteSubregion>& found,
		RoutingIndex* routeIndex, std::vector<MapDataObject*>& tempResult, int& renderedState) {
	sort(found.begin(), found.end(), sortRouteRegions);
	lseek(file->fd, 0, SEEK_SET);
	FileInputStream input(file->fd);
	input.SetCloseOnDelete(false);
	CodedInputStream cis(&input);
	cis.SetTotalBytesLimit(INT_MAX, INT_MAX >> 2);
	for (std::vector<RouteSubregion>::iterator sub = found.begin(); sub != found.end(); sub++) {
		std::vector<RouteDataObject*> list;
		cis.Seek(sub->filePointer + sub->mapDataBlock);
		uint32_t length;
		cis.ReadVarint32(&length);
		uint32_t old = cis.PushLimit(length);
		readRouteTreeData(&cis, &(*sub), list, routeIndex);
		cis.PopLimit(old);
		convertRouteDataObjecToMapObjects(q, list, tempResult, renderedState);
	}
}

void readRouteDataAsMapObjects(SearchQuery* q, BinaryMapFile* file, std::vector<MapDataObject*>& tempResult,
		int& renderedState) {
	std::vector<RoutingIndex*>::iterator routeIndex = file->routingIndexes.begin();
	for (; routeIndex != file->routingIndexes.end(); routeIndex++) {
		if (q->publisher->isCancelled()) {
			break;
		}
		bool contains = false;
		std::vector<RouteSubregion> subs = (*routeIndex)->subregions;
		if (q->zoom <= zoomForBaseRouteRendering) {
			subs = (*routeIndex)->basesubregions;
		}
		for (std::vector<RouteSubregion>::iterator subreg = subs.begin(); subreg != subs.end(); subreg++) {
			if (subreg->right >= (uint) q->left && (uint)q->right >= subreg->left && 
					subreg->bottom >= (uint) q->top && (uint) q->bottom >= subreg->top) {
				OsmAnd::LogPrintf(OsmAnd::LogSeverityLevel::Info, "Search route map %s", (*routeIndex)->name.c_str());
				contains = true;
			}
		}
		if (contains) {
			vector<RouteSubregion> found;			
			FileInputStream* nt = NULL;
			CodedInputStream* cis = NULL;
			searchRouteRegion(&cis, &nt, file, q, *routeIndex, subs, found);
			if ( cis != NULL) { delete cis; }
			if ( nt != NULL) { delete nt; }
			checkAndInitRouteRegionRules(file->fd, (*routeIndex));
			readRouteMapObjects(q, file, found, (*routeIndex), tempResult, renderedState);
		}
	}
}

void readMapObjects(SearchQuery* q, BinaryMapFile* file) {
	for (std::vector<MapIndex>::iterator mapIndex = file->mapIndexes.begin(); mapIndex != file->mapIndexes.end();
			mapIndex++) {
		for (std::vector<MapRoot>::iterator mapLevel = mapIndex->levels.begin(); mapLevel != mapIndex->levels.end();
				mapLevel++) {
			if (q->publisher->isCancelled()) {
				break;
			}

			if (mapLevel->minZoom <= q->zoom && mapLevel->maxZoom >= q->zoom) {
				if (mapLevel->right >= (uint)q->left && (uint)q->right >= mapLevel->left && 
						mapLevel->bottom >= (uint)q->top && (uint)q->bottom >= mapLevel->top) {
					// OsmAnd::LogPrintf(OsmAnd::LogSeverityLevel::Info, "Search map %s", mapIndex->name.c_str());
					// lazy initializing rules
					if (mapIndex->decodingRules.size() == 0) {
						lseek(file->fd, 0, SEEK_SET);
						FileInputStream input(file->fd);
						input.SetCloseOnDelete(false);
						CodedInputStream cis(&input);
						cis.SetTotalBytesLimit(INT_MAXIMUM, INT_MAXIMUM >> 1);
						cis.Seek(mapIndex->filePointer);
						int oldLimit = cis.PushLimit(mapIndex->length);
						readMapIndex(&cis, &(*mapIndex), true);
						cis.PopLimit(oldLimit);
					}
					// lazy initializing subtrees
					if (mapLevel->bounds.size() == 0) {
						lseek(file->fd, 0, SEEK_SET);
						FileInputStream input(file->fd);
						input.SetCloseOnDelete(false);
						CodedInputStream cis(&input);
						cis.SetTotalBytesLimit(INT_MAXIMUM, INT_MAXIMUM >> 1);
						cis.Seek(mapLevel->filePointer);
						int oldLimit = cis.PushLimit(mapLevel->length);
						readMapLevel(&cis, &(*mapLevel), true);
						cis.PopLimit(oldLimit);
					}
					lseek(file->fd, 0, SEEK_SET);
					FileInputStream input(file->fd);
					input.SetCloseOnDelete(false);
					CodedInputStream cis(&input);
					cis.SetTotalBytesLimit(INT_MAXIMUM, INT_MAXIMUM >> 1);
					searchMapData(&cis, &(*mapLevel), &(*mapIndex), q);
				}
			}
		}
	}
}

void readMapObjectsForRendering(SearchQuery* q, std::vector<MapDataObject*> & basemapResult, 
		std::vector<MapDataObject*>& tempResult, std::vector<MapDataObject*>& extResult,
		 std::vector<MapDataObject*>& coastLines,std::vector<MapDataObject*>& basemapCoastLines,
		int& count, bool& basemapExists, int& renderedState) {
	vector< BinaryMapFile*>::iterator i = openFiles.begin();
	for (; i != openFiles.end() && !q->publisher->isCancelled(); i++) {
		BinaryMapFile* file = *i;
		basemapExists |= file->isBasemap();
	}
	i = openFiles.begin();
	int oleft, sleft, bleft;
	int otop, stop, btop;
	int oright, sright, bright;
	int obottom, sbottom, bbottom;
	q->oceanLeft = sleft = oleft = bleft = q->left;
	q->oceanBottom = sbottom = obottom = bbottom = q->bottom;
	q->oceanTop = stop = otop = btop = q->top;
	q->oceanRight = sright = oright = bright = q->right;
	if(q->zoom > zoomOnlyForBasemaps) {
		// expand area to include 11-zoom coastlines for bbox
		int shift = (31 - zoomOnlyForBasemaps);
		bleft = (q->left >> shift) << shift;
		bright = ((q->right >> shift) + 1) << shift;
		btop = (q->top >> shift) << shift;
		bbottom = ((q->bottom >> shift) + 1) << shift;
	}
	if(q->zoom > zoomDetailedForCoastlines) {
		// expand area to include more coastlines for bbox
		int shift = (31 - zoomDetailedForCoastlines);
		sleft = (q->left >> shift) << shift;
		sright = ((q->right >> shift) + 1) << shift;
		stop = (q->top >> shift) << shift;
		sbottom = ((q->bottom >> shift) + 1) << shift;
	}
	UNORDERED(set)<uint64_t > deletedIds;
	for (; i != openFiles.end() && !q->publisher->isCancelled(); i++) {
		BinaryMapFile* file = *i;
		if (q->req != NULL) {
			q->req->clearState();
		}
		q->publisher->clear();
		if (!q->publisher->isCancelled()) {
			bool basemap = file->isBasemap();
			bool external = file->isExternal();
			
			 if(basemap) {
			 	q->left = bleft;
			 	q->right = bright;
			 	q->top = btop;
		 		q->bottom = bbottom;
			} else {
				q->left = sleft;
			 	q->right = sright;
			 	q->top = stop;
		 		q->bottom = sbottom;
			}
			readMapObjects(q, file);
			std::vector<MapDataObject*>::iterator r = q->publisher->result.begin();
			tempResult.reserve((size_t) (q->publisher->result.size() + tempResult.size()));

			for (; r != q->publisher->result.end(); r++) {				
				if(basemap) {
					if(renderedState % 2 == 0 && checkObjectBounds(q, *r)) {
						renderedState |= 1;
					}
				} else {
					if(renderedState < 2 && checkObjectBounds(q, *r)) {
						renderedState |= 2;
					}
				}

				count++;
				if(!basemap && (*r)->contains("osmand_change", "delete") ) {
					deletedIds.insert((*r)->id);
				}
				if ((*r)->contains("natural", "coastline") ) {
					//&& !(*r)->contains("place", "island")
					if (basemap) {
						basemapCoastLines.push_back(*r);
					} else {
						if(deletedIds.find((*r)->id) == deletedIds.end()) {
							coastLines.push_back(*r);
						}
					}
				} else {
					// do not mess coastline and other types
					if (basemap) {
						basemapResult.push_back(*r);
					} else if (external) {
						extResult.push_back(*r);
					} else {
						tempResult.push_back(*r);
						//renderRouteDataFile = -1;
					}
				}
			}
			q->publisher->clear();
		}
	}
	q->left = oleft;
	q->right = oright;
	q->top = otop;
	q->bottom = obottom;
}

void uniq(std::vector<MapDataObject*>& r, std::vector<MapDataObject*>& uniq) {
	UNORDERED(set)<uint64_t > ids;
	for(uint i = 0; i < r.size(); i++) {
		if(r[i]->id > 0 && !ids.insert(r[i]->id).second) {
			continue;
		} else {
			uniq.push_back(r[i]);
		}

	}
}

ResultPublisher* searchObjectsForRendering(SearchQuery* q, bool skipDuplicates, std::string msgNothingFound,
	 int& renderedState) {
	int count = 0;
	std::vector<MapDataObject*> basemapResult;
	std::vector<MapDataObject*> tempResult;
	std::vector<MapDataObject*> extResult;
	std::vector<MapDataObject*> coastLines;
	std::vector<MapDataObject*> uniqCoastLines;
	std::vector<MapDataObject*> basemapCoastLines;

	bool basemapExists = false;
	readMapObjectsForRendering(q, basemapResult, tempResult, extResult, coastLines, basemapCoastLines, count,
			basemapExists, renderedState);

	bool objectsFromMapSectionRead = tempResult.size() > 0;
	bool objectsFromRoutingSectionRead = false;
	if (q->zoom >= zoomOnlyForBasemaps) {
		vector<BinaryMapFile*>::iterator i = openFiles.begin();
		for (; i != openFiles.end() && !q->publisher->isCancelled(); i++) {
			BinaryMapFile* file = *i;
			// false positive case when we have 2 sep maps Country-roads & Country
			if(file->isRoadOnly()) {
				if (q->req != NULL) {
					q->req->clearState();
				}
				q->publisher->clear();
				auto sz = tempResult.size();
				readRouteDataAsMapObjects(q, file, tempResult, renderedState);
				objectsFromRoutingSectionRead = tempResult.size() != sz;
			}
		}
		OsmAnd::LogPrintf(OsmAnd::LogSeverityLevel::Info, "Route objects %d", tempResult.size());
	}

	// sort results/ analyze coastlines and publish back to publisher
	if (q->publisher->isCancelled()) {
		deleteObjects(coastLines);
		deleteObjects(tempResult);
		deleteObjects(basemapCoastLines);
		deleteObjects(basemapResult);
	} else {
		float ocean = q->oceanTiles > 0 ? ((float)q->ocean) / q->oceanTiles : 0;
		bool addBasemapCoastlines = true;
		bool emptyData = q->zoom > zoomOnlyForBasemaps && tempResult.empty() && coastLines.empty();
		// determine if there are enough objects like land/lake..
		bool basemapMissing = q->zoom <= zoomOnlyForBasemaps && basemapCoastLines.empty() && !basemapExists;
		bool detailedLandData = q->zoom >= 14 && tempResult.size() > 0 && objectsFromMapSectionRead;
		bool coastlinesWereAdded = false;
		bool detailedCoastlinesWereAdded = false;
		if (!coastLines.empty()) {
			int bleft = q->left;
			int bright = q->right;
			int btop = q->top;
			int bbottom = q->bottom;
			if(q->zoom > zoomDetailedForCoastlines + 1) {
				int shift = (31 - zoomDetailedForCoastlines + 1);
				bleft = (q->left >> shift) << shift;
				bright = ((q->right >> shift) + 1) << shift;
				btop = (q->top >> shift) << shift;
				bbottom = ((q->bottom >> shift) + 1) << shift;
			}
			uniq(coastLines, uniqCoastLines);
			coastlinesWereAdded = processCoastlines(uniqCoastLines, bleft, bright, bbottom, btop, q->zoom,
					basemapCoastLines.empty(), true, tempResult);
			//addBasemapCoastlines = (!coastlinesWereAdded && !detailedLandData) || q->zoom <= zoomOnlyForBasemaps;
			addBasemapCoastlines = !coastlinesWereAdded;
		} else {
			//addBasemapCoastlines = !detailedLandData;
			addBasemapCoastlines = true;
		}
		detailedCoastlinesWereAdded = coastlinesWereAdded;
		
		if (addBasemapCoastlines) {
			int bleft = q->left;
			int bright = q->right;
			int btop = q->top;
			int bbottom = q->bottom;
			if(q->zoom > zoomOnlyForBasemaps) {
				int shift = (31 - zoomOnlyForBasemaps );
				bleft = (q->left >> shift) << shift;
				bright = ((q->right >> shift) + 1) << shift;
				btop = (q->top >> shift) << shift;
				bbottom = ((q->bottom >> shift) + 1) << shift;
			}
			coastlinesWereAdded = processCoastlines(basemapCoastLines, 
				bleft, bright, bbottom, btop, q->zoom, true, true, tempResult);			
		}
		// processCoastlines always create new objects
		OsmAnd::LogPrintf(OsmAnd::LogSeverityLevel::Info,
				"Detailed coastlines = %d, basemap coastlines %d, ocean tile %f. Detailed added %d, basemap processed %d, basemap added %d.",
					coastLines.size(), basemapCoastLines.size(), ocean, detailedCoastlinesWereAdded, addBasemapCoastlines,
					(addBasemapCoastlines ? coastlinesWereAdded : false));
		deleteObjects(basemapCoastLines);
		deleteObjects(coastLines);
		if (!coastlinesWereAdded && ocean > 0.5) {
			MapDataObject* o = new MapDataObject();
			o->points.push_back(int_pair(q->left, q->top));
			o->points.push_back(int_pair(q->right, q->top));
			o->points.push_back(int_pair(q->right, q->bottom));
			o->points.push_back(int_pair(q->left, q->bottom));
			o->points.push_back(int_pair(q->left, q->top));
			if (ocean) {
				o->types.push_back(tag_value("natural", "coastline"));
			} else {
				o->types.push_back(tag_value("natural", "land"));
			}
			o->area = true;
			o->additionalTypes.push_back(tag_value("layer", "-5"));
			tempResult.push_back(o);
		}
		if ( (emptyData && extResult.size() == 0) || basemapMissing) {
			// message
			// avoid overflow int errors
			MapDataObject* o = new MapDataObject();
			o->points.push_back(int_pair(q->left + (q->right - q->left) / 2, q->top + (q->bottom - q->top) / 2));
			o->types.push_back(tag_value("natural", "coastline"));
			o->objectNames["name"] = msgNothingFound;
			o->namesOrder.push_back("name");
			tempResult.push_back(o);
		}
		if (q->zoom <= zoomOnlyForBasemaps || emptyData || (objectsFromRoutingSectionRead && q->zoom < detailedZoomStartForRouteSection)) {
			tempResult.insert(tempResult.end(), basemapResult.begin(), basemapResult.end());
		} else {
			deleteObjects(basemapResult);
		}
		q->publisher->clear();
		q->publisher->publishOnlyUnique(tempResult);
		q->publisher->publishAll(extResult);
		OsmAnd::LogPrintf(OsmAnd::LogSeverityLevel::Info,
				"Search : tree - read( %d), accept( %d), objs - visit( %d), accept(%d), in result(%d) ",
				q->numberOfReadSubtrees, q->numberOfAcceptedSubtrees, q->numberOfVisitedObjects, q->numberOfAcceptedObjects,
				q->publisher->result.size());
	}
	return q->publisher;
}

void initInputForRouteFile(CodedInputStream** inputStream, FileInputStream** fis, BinaryMapFile* file, uint32_t seek) {
  if(*inputStream == 0) {
      lseek(file->routefd, 0, SEEK_SET); // seek 0 or seek (*routeIndex)->filePointer
	  *fis = new FileInputStream(file->routefd);
	  (*fis)->SetCloseOnDelete(false);
	  *inputStream = new CodedInputStream(*fis);	  
	  (*inputStream) -> SetTotalBytesLimit(INT_MAXIMUM, INT_MAXIMUM >> 1);
	  (*inputStream)->PushLimit(INT_MAXIMUM);
	  //inputStream -> Seek((*routeIndex)->filePointer);		 
	  (*inputStream)->Seek(seek);
  } else {
      (*inputStream)->Seek(seek);
  }
}

void searchRouteRegion(CodedInputStream** input, FileInputStream** fis, BinaryMapFile* file, SearchQuery* q, RoutingIndex* ind, std::vector<RouteSubregion>& subregions,
		std::vector<RouteSubregion>& toLoad) {
  
	for (std::vector<RouteSubregion>::iterator subreg = subregions.begin();
						subreg != subregions.end(); subreg++) {
		if (subreg->right >= (uint) q->left && (uint)q->right >= subreg->left && 
				subreg->bottom >= (uint)q->top && (uint)q->bottom >= subreg->top) {
			if(subreg->subregions.empty() && subreg->mapDataBlock == 0) {
				initInputForRouteFile(input, fis, file, subreg->filePointer);
				uint32_t old = (*input)->PushLimit(subreg->length);
				readRouteTree(*input, &(*subreg), NULL, ind, -1/*contains? -1 : 1*/, false);
				(*input)->PopLimit(old);
			}
			searchRouteRegion(input, fis, file, q, ind, subreg->subregions, toLoad);
			if(subreg->mapDataBlock != 0) {
				toLoad.push_back(*subreg);
			}
		}
	}
}

bool readRouteDataObject(CodedInputStream* input, uint32_t left, uint32_t top, RouteDataObject* obj) {
	int tag;
	while ((tag = input->ReadTag()) != 0) {
		switch (WireFormatLite::GetTagFieldNumber(tag)) {
		case OsmAnd::OBF::RouteData::kTypesFieldNumber: {
			uint32_t length;
			DO_((WireFormatLite::ReadPrimitive<uint32_t, WireFormatLite::TYPE_UINT32>(input, &length)));
			int oldLimit = input->PushLimit(length);
			uint32_t t;
			while (input->BytesUntilLimit() > 0) {
				DO_((WireFormatLite::ReadPrimitive<uint32_t, WireFormatLite::TYPE_UINT32>(input, &t)));
				obj->types.push_back(t);
			}
			input->PopLimit(oldLimit);
			break;
		}
		case OsmAnd::OBF::RouteData::kRouteIdFieldNumber: {
			DO_((WireFormatLite::ReadPrimitive<int64_t, WireFormatLite::TYPE_INT64>(input, &obj->id)));
			break;
		}
		case OsmAnd::OBF::RouteData::kPointsFieldNumber: {
			uint32_t length;
			DO_((WireFormatLite::ReadPrimitive<uint32_t, WireFormatLite::TYPE_UINT32>(input, &length)));
			int oldLimit = input->PushLimit(length);
			int s;
			int px = left >> ROUTE_SHIFT_COORDINATES;
			int py = top >> ROUTE_SHIFT_COORDINATES;
			while (input->BytesUntilLimit() > 0) {
				DO_((WireFormatLite::ReadPrimitive<int, WireFormatLite::TYPE_SINT32>(input, &s)));
				uint32_t x = s + px;
				DO_((WireFormatLite::ReadPrimitive<int, WireFormatLite::TYPE_SINT32>(input, &s)));
				uint32_t y = s + py;

				obj->pointsX.push_back(x << ROUTE_SHIFT_COORDINATES);
				obj->pointsY.push_back(y << ROUTE_SHIFT_COORDINATES);
				px = x;
				py = y;
			}
			input->PopLimit(oldLimit);
			break;
		}
		case OsmAnd::OBF::RouteData::kStringNamesFieldNumber: {
			uint32_t length;
			DO_((WireFormatLite::ReadPrimitive<uint32_t, WireFormatLite::TYPE_UINT32>(input, &length)));
			int oldLimit = input->PushLimit(length);
			uint32_t s;
			uint32_t t;
			while (input->BytesUntilLimit() > 0) {
				DO_((WireFormatLite::ReadPrimitive<uint32_t, WireFormatLite::TYPE_UINT32>(input, &s)));
				DO_((WireFormatLite::ReadPrimitive<uint32_t, WireFormatLite::TYPE_UINT32>(input, &t)));

				obj->namesIds.push_back( pair<uint32_t, uint32_t>(s, t));
			}
			input->PopLimit(oldLimit)	;
			break;
		}
		case OsmAnd::OBF::RouteData::kPointNamesFieldNumber: {
			uint32_t length;
			DO_((WireFormatLite::ReadPrimitive<uint32_t, WireFormatLite::TYPE_UINT32>(input, &length)));
			int oldLimit = input->PushLimit(length);
			while (input->BytesUntilLimit() > 0) {
				uint32_t pointInd;
				uint32_t nameType;
				uint32_t name;
				DO_((WireFormatLite::ReadPrimitive<uint32_t, WireFormatLite::TYPE_UINT32>(input, &pointInd)));
				DO_((WireFormatLite::ReadPrimitive<uint32_t, WireFormatLite::TYPE_UINT32>(input, &nameType)));
				DO_((WireFormatLite::ReadPrimitive<uint32_t, WireFormatLite::TYPE_UINT32>(input, &name)));
				if (obj->pointNameTypes.size() <= pointInd) {
					obj->pointNameTypes.resize(pointInd + 1, std::vector<uint32_t>());
				}
				obj->pointNameTypes[pointInd].push_back(nameType);
				if (obj->pointNameIds.size() <= pointInd) {
					obj->pointNameIds.resize(pointInd + 1, std::vector<uint32_t>());
				}
				obj->pointNameIds[pointInd].push_back(name);
			}
			input->PopLimit(oldLimit);
			break;
		}
		case OsmAnd::OBF::RouteData::kPointTypesFieldNumber: {
			uint32_t length;
			DO_((WireFormatLite::ReadPrimitive<uint32_t, WireFormatLite::TYPE_UINT32>(input, &length)));
			int oldLimit = input->PushLimit(length);
			while (input->BytesUntilLimit() > 0) {
				uint32_t pointInd;
				uint32_t lens;
				uint32_t t;
				DO_((WireFormatLite::ReadPrimitive<uint32_t, WireFormatLite::TYPE_UINT32>(input, &pointInd)));
				DO_((WireFormatLite::ReadPrimitive<uint32_t, WireFormatLite::TYPE_UINT32>(input, &lens)));
				int oldLimits = input->PushLimit(lens);

				if (obj->pointTypes.size() <= pointInd) {
					obj->pointTypes.resize(pointInd + 1, std::vector<uint32_t>());
				}
				while (input->BytesUntilLimit() > 0) {
					DO_((WireFormatLite::ReadPrimitive<uint32_t, WireFormatLite::TYPE_UINT32>(input, &t)));
					obj->pointTypes[pointInd].push_back(t);
				}
				input->PopLimit(oldLimits);
			}
			input->PopLimit(oldLimit);
			break;
		}


		default: {
			if (WireFormatLite::GetTagWireType(tag) == WireFormatLite::WIRETYPE_END_GROUP) {
				return true;
			}
			if (!skipUnknownFields(input, tag)) {
				return false;
			}
			break;
		}
		}
	}
	return true;
}

bool readRouteTreeData(CodedInputStream* input, RouteSubregion* s, std::vector<RouteDataObject*>& dataObjects, RoutingIndex* routingIndex) {
	int tag;
	std::vector<int64_t> idTables;
	UNORDERED(map)<int64_t, std::vector<RestrictionInfo> > restrictions;
	std::vector<std::string> stringTable;
	while ((tag = input->ReadTag()) != 0) {
		switch (WireFormatLite::GetTagFieldNumber(tag)) {
		// required uint32_t version = 1;
		case OsmAnd::OBF::OsmAndRoutingIndex_RouteDataBlock::kDataObjectsFieldNumber: {
			uint32_t length;
			DO_((WireFormatLite::ReadPrimitive<uint32_t, WireFormatLite::TYPE_UINT32>(input, &length)));
			int oldLimit = input->PushLimit(length);
			RouteDataObject* obj = new RouteDataObject;
			readRouteDataObject(input, s->left, s->top, obj);
			if((uint32_t)dataObjects.size() <= obj->id ) {
				dataObjects.resize((uint32_t) obj->id + 1, NULL);
			}
			obj->region = routingIndex;
			dataObjects[obj->id] = obj;
			input->PopLimit(oldLimit);
			break;
		}
		case OsmAnd::OBF::OsmAndRoutingIndex_RouteDataBlock::kStringTableFieldNumber: {
			uint32_t length;
			DO_((WireFormatLite::ReadPrimitive<uint32_t, WireFormatLite::TYPE_UINT32>(input, &length)));
			int oldLimit = input->PushLimit(length);
			readStringTable(input, stringTable);
			input->Skip(input->BytesUntilLimit());
			input->PopLimit(oldLimit);
			break;
		}
		case OsmAnd::OBF::OsmAndRoutingIndex_RouteDataBlock::kRestrictionsFieldNumber: {
			uint32_t length;
			DO_((WireFormatLite::ReadPrimitive<uint32_t, WireFormatLite::TYPE_UINT32>(input, &length)));
			int oldLimit = input->PushLimit(length);
			uint64_t from;
			RestrictionInfo info;
			int tm;
			int ts;
			while ((ts = input->ReadTag()) != 0) {
				switch (WireFormatLite::GetTagFieldNumber(ts)) {
				case OsmAnd::OBF::RestrictionData::kFromFieldNumber: {
					DO_((WireFormatLite::ReadPrimitive<int, WireFormatLite::TYPE_INT32>(input, &tm)));
					from = tm;
					break;
				}
				case OsmAnd::OBF::RestrictionData::kToFieldNumber: {
					DO_((WireFormatLite::ReadPrimitive<int, WireFormatLite::TYPE_INT32>(input, &tm)));
					info.to = tm;
					break;
				}
				case OsmAnd::OBF::RestrictionData::kViaFieldNumber: {
					DO_((WireFormatLite::ReadPrimitive<int, WireFormatLite::TYPE_INT32>(input, &tm)));
					info.via = tm;
					break;
				}
				case OsmAnd::OBF::RestrictionData::kTypeFieldNumber: {
					DO_((WireFormatLite::ReadPrimitive<int, WireFormatLite::TYPE_INT32>(input, &tm)));
					info.type = tm;
					break;
				}
				default: {
					if (WireFormatLite::GetTagWireType(ts) == WireFormatLite::WIRETYPE_END_GROUP) {
						return true;
					}
					if (!skipUnknownFields(input, ts)) {
						return false;
					}
					break;
				}
				}
			}
			restrictions[from].push_back(info);
			input->PopLimit(oldLimit);
			break;
		}
		case OsmAnd::OBF::OsmAndRoutingIndex_RouteDataBlock::kIdTableFieldNumber: {
			uint32_t length;
			DO_((WireFormatLite::ReadPrimitive<uint32_t, WireFormatLite::TYPE_UINT32>(input, &length)));
			int oldLimit = input->PushLimit(length);
			int64_t routeId = 0;
			int ts;
			while ((ts = input->ReadTag()) != 0) {
				switch (WireFormatLite::GetTagFieldNumber(ts)) {
				case OsmAnd::OBF::IdTable::kRouteIdFieldNumber: {
					int64_t val;
					DO_((WireFormatLite::ReadPrimitive<int64_t, WireFormatLite::TYPE_SINT64>(input, &val)));
					routeId += val;
					idTables.push_back(routeId);
					break;
				}
				default: {
					if (WireFormatLite::GetTagWireType(ts) == WireFormatLite::WIRETYPE_END_GROUP) {
						return true;
					}
					if (!skipUnknownFields(input, ts)) {
						return false;
					}
					break;
				}
				}
			}
			input->PopLimit(oldLimit);
			break;
		}
		default: {
			if (WireFormatLite::GetTagWireType(tag) == WireFormatLite::WIRETYPE_END_GROUP) {
				return true;
			}
			if (!skipUnknownFields(input, tag)) {
				return false;
			}
			break;
		}
		}
	}
	UNORDERED(map)<int64_t, std::vector<RestrictionInfo> >::iterator itRestrictions = restrictions.begin();
	for (; itRestrictions != restrictions.end(); itRestrictions++) {
		RouteDataObject* fromr = dataObjects[itRestrictions->first];
		if (fromr != NULL) {
			fromr->restrictions = itRestrictions->second;
			for (uint i = 0; i < fromr->restrictions.size(); i++) {
				fromr->restrictions[i].to  = idTables[fromr->restrictions[i].to];
				if(fromr->restrictions[i].via != 0) {
					fromr->restrictions[i].via  = idTables[fromr->restrictions[i].via];
				}
			}
		}
	}
	std::vector<RouteDataObject*>::iterator dobj = dataObjects.begin();
	for (; dobj != dataObjects.end(); dobj++) {
		if (*dobj != NULL) {
			if ((uint)(*dobj)->id < idTables.size()) {
				(*dobj)->id = idTables[(*dobj)->id];
			}
			if ((*dobj)->namesIds.size() > 0) {
				vector<pair<uint32_t, uint32_t> >::iterator itnames = (*dobj)->namesIds.begin();
				for(; itnames != (*dobj)->namesIds.end(); itnames++) {
					if((*itnames).second >= stringTable.size()) {
						OsmAnd::LogPrintf(OsmAnd::LogSeverityLevel::Error, "ERROR VALUE string table %d", (*itnames).second );
					} else {
						(*dobj)->names[(int) (*itnames).first] = stringTable[(*itnames).second];
					}
				}
			}
			for(uint k = 0; k < (*dobj)->pointNameIds.size(); k++) {
				std::vector<uint32_t> vec = (*dobj)->pointNameIds[k];
				std::vector<std::string> res;
				for(uint kl = 0; kl < vec.size(); kl++) {
					if(vec[kl] >= stringTable.size()) {
						OsmAnd::LogPrintf(OsmAnd::LogSeverityLevel::Error, "ERROR VALUE string table %d", vec[kl]);
					} else {
						res.push_back(stringTable[vec[kl]]);
					}
				}
				(*dobj)->pointNames.push_back(res);
			}
		}
	}

	return true;

}


void searchRouteSubRegion(int fileInd, std::vector<RouteDataObject*>& list,  RoutingIndex* routingIndex, RouteSubregion* sub){

	checkAndInitRouteRegionRules(fileInd, routingIndex);

	// could be simplified but it will be concurrency with init block
	lseek(fileInd, 0, SEEK_SET);
	FileInputStream input(fileInd);
	input.SetCloseOnDelete(false);
	CodedInputStream cis(&input);
	cis.SetTotalBytesLimit(INT_MAXIMUM, INT_MAXIMUM >> 1);

	cis.Seek(sub->filePointer + sub->mapDataBlock);
	uint32_t length;
	cis.ReadVarint32(&length);
	uint32_t old = cis.PushLimit(length);
	readRouteTreeData(&cis, &(*sub), list, routingIndex);
	cis.PopLimit(old);
}

void searchRouteDataForSubRegion(SearchQuery* q, std::vector<RouteDataObject*>& list, RouteSubregion* sub){
	vector< BinaryMapFile*>::iterator i = openFiles.begin();
	RoutingIndex* rs = sub->routingIndex;
	for (; i != openFiles.end() && !q->publisher->isCancelled(); i++) {
		BinaryMapFile* file = *i;
		for (std::vector<RoutingIndex*>::iterator routingIndex = file->routingIndexes.begin();
				routingIndex != file->routingIndexes.end(); routingIndex++) {
			if (q->publisher->isCancelled()) {
				break;
			}
			if(rs != NULL && (rs->name != (*routingIndex)->name || rs->filePointer != (*routingIndex)->filePointer)){
				continue;
			}
			searchRouteSubRegion(file->routefd, list, (*routingIndex), sub);
			return;
		}

	}
}



bool closeBinaryMapFile(std::string inputName) {
	std::vector< BinaryMapFile*>::iterator iterator = openFiles.begin();
	for (;iterator != openFiles.end();iterator++) {
		if((*iterator)->inputName == inputName) {
			delete *iterator;
			openFiles.erase(iterator);
			return true;
		}
	}
	return false;
}

bool initMapFilesFromCache(std::string inputName) {
	GOOGLE_PROTOBUF_VERIFY_VERSION;
#if defined(_WIN32)
	int fileDescriptor = open(inputName.c_str(), O_RDONLY | O_BINARY);
#else
	int fileDescriptor = open(inputName.c_str(), O_RDONLY);
#endif
	if (fileDescriptor < 0) {
		OsmAnd::LogPrintf(OsmAnd::LogSeverityLevel::Error, "Cache file could not be open to read : %s", inputName.c_str());
		return false;
	}
	FileInputStream input(fileDescriptor);
	CodedInputStream cis(&input);
	cis.SetTotalBytesLimit(INT_MAXIMUM, INT_MAXIMUM >> 1);
	OsmAnd::OBF::OsmAndStoredIndex* c = new OsmAnd::OBF::OsmAndStoredIndex();
	if(c->MergeFromCodedStream(&cis)){
		OsmAnd::LogPrintf(OsmAnd::LogSeverityLevel::Info, "Native Cache file initialized %s", inputName.c_str());
		cache = c;
		return true;
	}
	return false;
}

bool hasEnding (std::string const &fullString, std::string const &ending)
{
    if (fullString.length() >= ending.length()) {
        return (0 == fullString.compare (fullString.length() - ending.length(), ending.length(), ending));
    } else {
        return false;
    }
}

BinaryMapFile* initBinaryMapFile(std::string inputName, bool useLive, bool routingOnly) {
	GOOGLE_PROTOBUF_VERIFY_VERSION;
	std::map<std::string, BinaryMapFile*>::iterator iterator;
	closeBinaryMapFile(inputName);

#if defined(_WIN32)
	int fileDescriptor = open(inputName.c_str(), O_RDONLY | O_BINARY);
	int routeDescriptor = open(inputName.c_str(), O_RDONLY | O_BINARY);
#else
	int fileDescriptor = open(inputName.c_str(), O_RDONLY);
	int routeDescriptor = open(inputName.c_str(), O_RDONLY);
#endif
	if (fileDescriptor < 0 || routeDescriptor < 0 || routeDescriptor == fileDescriptor) {
		OsmAnd::LogPrintf(OsmAnd::LogSeverityLevel::Error, "File could not be open to read from C : %s", inputName.c_str());
		return NULL;
	}
	BinaryMapFile* mapFile = new BinaryMapFile();
	mapFile->fd = fileDescriptor;

	mapFile->routefd = routeDescriptor;
	mapFile->liveMap = inputName.find("live/") != string::npos;
	mapFile->inputName = inputName;
	mapFile->roadOnly = inputName.find(".road") != string::npos;
	OsmAnd::OBF::FileIndex* fo = NULL;
	if (cache != NULL) {
		struct stat stat;
		fstat(fileDescriptor, &stat);
		for (int i = 0; i < cache->fileindex_size(); i++) {
			OsmAnd::OBF::FileIndex fi = cache->fileindex(i);
			if (hasEnding(inputName, fi.filename()) && fi.size() == stat.st_size) {
				fo = cache->mutable_fileindex(i);
				break;
			}
		}
	}
	if (fo != NULL) {
		mapFile->version = fo->version();
		mapFile->dateCreated = fo->datemodified();
        if (!routingOnly) {
            for (int i = 0; i < fo->mapindex_size(); i++) {
                MapIndex mi;
                OsmAnd::OBF::MapPart mp = fo->mapindex(i);
                mi.filePointer = mp.offset();
                mi.length = mp.size();
                mi.name = mp.name();
                for (int j = 0; j < mp.levels_size(); j++) {
                    OsmAnd::OBF::MapLevel ml = mp.levels(j);
                    MapRoot mr;
                    mr.bottom = ml.bottom();
                    mr.left = ml.left();
                    mr.right = ml.right();
                    mr.top = ml.top();
                    mr.maxZoom = ml.maxzoom();
                    mr.minZoom = ml.minzoom();
                    mr.filePointer = ml.offset();
                    mr.length = ml.size();
                    mi.levels.push_back(mr);
                }
                mapFile->basemap = mapFile->basemap || mi.name.find("basemap") != string::npos;
                mapFile->mapIndexes.push_back(mi);
                mapFile->indexes.push_back(&mapFile->mapIndexes.back());
            }

			for (int i = 0; i < fo->transportindex_size(); i++) {
				TransportIndex *ti = new TransportIndex();
				OsmAnd::OBF::TransportPart tp = fo->transportindex(i);
				ti->filePointer = tp.offset();
				ti->length = tp.size();
				ti->name = tp.name();
				ti->left = tp.left();
                ti->right = tp.right();
				ti->top = tp.top();
				ti->bottom = tp.bottom();
				IndexStringTable *st = new IndexStringTable();
				st->fileOffset = tp.stringtableoffset();
				st->length = tp.stringtablelength();
				ti->stringTable = st;
				ti->stopsFileOffset = tp.stopstableoffset();
				ti->stopsFileLength = tp.stopstablelength();
				mapFile->transportIndexes.push_back(ti);
				mapFile->indexes.push_back(mapFile->transportIndexes.back());
			}
        }

		for (int i = 0; i < fo->routingindex_size() && (!mapFile->liveMap || useLive); i++) {
			RoutingIndex *mi = new RoutingIndex();
			OsmAnd::OBF::RoutingPart mp = fo->routingindex(i);
			mi->filePointer = mp.offset();
			mi->length = mp.size();
			mi->name = mp.name();
			for (int j = 0; j < mp.subregions_size(); j++) {
				OsmAnd::OBF::RoutingSubregion ml = mp.subregions(j);
				RouteSubregion mr(mi);
				mr.bottom = ml.bottom();
				mr.left = ml.left();
				mr.right = ml.right();
				mr.top = ml.top();
				mr.mapDataBlock = ml.shiftodata();
				mr.filePointer = ml.offset();
				mr.length = ml.size();
				if (ml.basemap()) {
					mi->basesubregions.push_back(mr);
				} else {
					mi->subregions.push_back(mr);
				}
			}
			mapFile->routingIndexes.push_back(mi);
			mapFile->indexes.push_back(mapFile->routingIndexes.back());
		}
		OsmAnd::LogPrintf(OsmAnd::LogSeverityLevel::Debug, "Native file initialized from cache %s", inputName.c_str());
	} else {
		FileInputStream input(fileDescriptor);
		input.SetCloseOnDelete(false);
		CodedInputStream cis(&input);
		cis.SetTotalBytesLimit(INT_MAXIMUM, INT_MAXIMUM >> 1);
		OsmAnd::LogPrintf(OsmAnd::LogSeverityLevel::Warning, "File not initialized from cache : %s", inputName.c_str());
		if (!initMapStructure(&cis, mapFile, useLive, routingOnly)) {
			OsmAnd::LogPrintf(OsmAnd::LogSeverityLevel::Error, "File not initialised : %s", inputName.c_str());
			delete mapFile;
			return NULL;
		}
	}
	
	openFiles.push_back(mapFile);
    transportIndexesList.insert(transportIndexesList.end(), mapFile->transportIndexes.begin(), mapFile->transportIndexes.end());
    
	return mapFile;
}

std::vector<BinaryMapFile* > getOpenMapFiles() {
    return openFiles;
}<|MERGE_RESOLUTION|>--- conflicted
+++ resolved
@@ -1135,13 +1135,8 @@
 //------ Transport Index Reading-----------------
 
 string regStr(UNORDERED(map)<int32_t, string>& stringTable, CodedInputStream* input) {
-<<<<<<< HEAD
-	uint32_t i = 0; 
-	WireFormatLite::ReadPrimitive<uint32_t, WireFormatLite::TYPE_UINT32>(input, &i);
-=======
 	uint32_t i = 0;
     WireFormatLite::ReadPrimitive<uint32_t, WireFormatLite::TYPE_UINT32>(input, &i);
->>>>>>> 322f6fcd
 	stringTable.insert({i, ""});
 	string s = "";
     s += (char) i;
