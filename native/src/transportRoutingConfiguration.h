--- conflicted
+++ resolved
@@ -70,14 +70,6 @@
 
     float getSpeedByRouteType(std::string routeType)
     {
-<<<<<<< HEAD
-        float sl = speed[routeType];
-        if (speed.find(routeType) == speed.end())
-        {
-            std::string routeStr = std::string("route");
-            dynbitset bs = getRawBitset(routeStr, routeType);
-            sl = router->getObjContext(RouteDataObjectAttribute::ROAD_SPEED).evaluateFloat(bs, sl);
-=======
         const auto it = speed.find(routeType);
         double sl = defaultTravelSpeed;
         if (it == speed.end())
@@ -85,22 +77,15 @@
             dynbitset bs = getRawBitset("route", routeType);
             sl = router->getObjContext(RouteDataObjectAttribute::ROAD_SPEED).evaluateFloat(bs, defaultTravelSpeed);
             speed[routeType] = sl;
->>>>>>> 4b749e1c
         }
         return sl;
     }
     
     dynbitset getRawBitset(std::string tg, std::string vl)
     {
-<<<<<<< HEAD
-        dynbitset bs;
-        // std::string key = tg + "$" + vl;
-        router->registerTagValueAttribute(tag_value(tg, vl), bs);
-=======
         uint id = getRawType(tg, vl);
         dynbitset bs(router->getBitSetSize());
         bs.set(id);
->>>>>>> 4b749e1c
         return bs;
     }
     
