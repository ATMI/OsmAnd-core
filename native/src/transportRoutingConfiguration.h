#ifndef _OSMAND_TRANSPORT_ROUTING_CONFIGURATION_H
#define _OSMAND_TRANSPORT_ROUTING_CONFIGURATION_H
#include "CommonCollections.h"
#include "commonOsmAndCore.h"
#include "generalRouter.h"
#include <algorithm>

struct TransportRoutingConfiguration {
    
    const string KEY = "public_transport";
    int32_t zoomToLoadTiles = 15;
    int32_t walkRadius = 1500;
    int32_t walkChangeRadius = 300;
    int32_t maxNumberOfChanges = 3;
    int32_t finishTimeSeconds = 1200;
    int32_t maxRouteTime = 60 * 60 * 10;
    SHARED_PTR<GeneralRouter> router;
    
    float walkSpeed = (3.6 / 3.6);
    float defaultTravelSpeed = (60 / 3.6);
    int32_t stopTime = 30;
    int32_t changeTime = 180;
    int32_t boardingTime = 180;
    
    bool useSchedule = false;

    int32_t scheduleTimeOfDay = 12 * 60 * 6;
    int32_t scheduleMaxTime = 50 * 6;
//    int32_t scheduleDayNumber; Unused

    MAP_STR_INT rawTypes;
    MAP_STR_FLOAT speed;
    
    TransportRoutingConfiguration(SHARED_PTR<GeneralRouter> prouter, MAP_STR_STR params) {
        if(prouter != nullptr) {
            this->router = prouter->build(params);
            walkRadius =  router->getIntAttribute("walkRadius", walkRadius);
            walkChangeRadius =  router->getIntAttribute("walkChangeRadius", walkChangeRadius);
            zoomToLoadTiles =  router->getIntAttribute("zoomToLoadTiles", zoomToLoadTiles);
            maxNumberOfChanges =  router->getIntAttribute("maxNumberOfChanges", maxNumberOfChanges);
            maxRouteTime =  router->getIntAttribute("maxRouteTime", maxRouteTime);
            finishTimeSeconds =  router->getIntAttribute("delayForAlternativesRoutes", finishTimeSeconds);
            string mn = router->getAttribute("max_num_changes");
            int maxNumOfChanges = 3;
            try
            {
                maxNumOfChanges = stoi(mn);
            } catch (...)
            {
                // Ignore
            }
            maxNumberOfChanges = maxNumOfChanges;
            
            walkSpeed = router->getFloatAttribute("minDefaultSpeed", walkSpeed * 3.6f) / 3.6f;
            defaultTravelSpeed = router->getFloatAttribute("maxDefaultSpeed", defaultTravelSpeed * 3.6f) / 3.6f;
            
            RouteAttributeContext& obstacles = router->getObjContext(RouteDataObjectAttribute::ROUTING_OBSTACLES);
            dynbitset bs = getRawBitset("time", "stop");
            stopTime = obstacles.evaluateInt(bs, stopTime);
            bs = getRawBitset("time", "change");
            changeTime = obstacles.evaluateInt(bs, changeTime);
            bs = getRawBitset("time", "boarding");
            boardingTime = obstacles.evaluateInt(bs, boardingTime);
            
            RouteAttributeContext& spds = router->getObjContext(RouteDataObjectAttribute::ROAD_SPEED);
            bs = getRawBitset("route", "walk");
            walkSpeed = spds.evaluateFloat(bs, walkSpeed);
        }
    }

    float getSpeedByRouteType(std::string routeType)
    {
        float sl = speed[routeType];
        if (speed.find(routeType) != speed.end())
        {
            std::string routeStr = std::string("route");
            dynbitset bs = getRawBitset(routeStr, routeType);
            sl = router->getObjContext(RouteDataObjectAttribute::ROAD_SPEED).evaluateFloat(bs, defaultTravelSpeed);
        }
        return sl;
    }
    
    dynbitset getRawBitset(std::string tg, std::string vl)
    {
        dynbitset bs;
        int rawType = getRawType(tg, vl);
        bs.set(rawType);
        return bs;
    }
    
    int32_t getRawType(std::string tg, std::string vl)
    {
        std::string key = tg.append("$").append(vl);
        if(rawTypes.find(key) == rawTypes.end())
        {
            uint at = router->registerTagValueAttribute(tag_value(tg, vl));
            rawTypes.insert(std::pair<string, int>(key, at));
        }
        return rawTypes[key];
    }
    
    int32_t getChangeTime() {
        return useSchedule ? 0 : changeTime;
    };

    int32_t getBoardingTime() {
        return boardingTime;
    };
};

class TransportRoutingConfigurationBuilder {

<<<<<<< HEAD
    SHARED_PTR<GeneralRouter> router;
    MAP_STR_STR attributes;
    
    SHARED_PTR<TransportRoutingConfiguration> build(SHARED_PTR<GeneralRouter> router, const MAP_STR_STR& params = MAP_STR_STR()) {
        SHARED_PTR<TransportRoutingConfiguration> i = std::make_shared<TransportRoutingConfiguration>();
        i->router = router->build(params);
        i->walkRadius = i->router->getIntAttribute("walkRadius", 1500);
        i->walkChangeRadius = i->router->getIntAttribute("walkChangeRadius", 300);
        i->zoomToLoadTiles = i->router->getFloatAttribute("zoomToLoadTiles", 15.f);
        i->finishTimeSeconds = i->router->getIntAttribute("delayForAlternativesRoutes", 1200.f);
        i->walkSpeed = i->router->getFloatAttribute("minDefaultSpeed", 3.6f) / 3.6f;
        i->maxRouteTime = i->router->getIntAttribute("maxRouteTime", 60 * 60 * 10);
        i->defaultTravelSpeed = i->router->getFloatAttribute("maxDefaultSpeed", 60) / 3.6f;
        string mn = i->router->getAttribute("max_num_changes");
        int maxNumOfChanges = 3;
        try
        {
            maxNumOfChanges = stoi(mn);
        } catch (...)
        {
            // Ignore
        }
        i->maxNumberOfChanges = maxNumOfChanges;
        
        RouteAttributeContext& obstacles = i->router->getObjContext(RouteDataObjectAttribute::ROUTING_OBSTACLES);
        dynbitset bs = i->getRawBitset("time", "stop");
        i->stopTime = obstacles.evaluateInt(bs, 30);
        bs = i->getRawBitset("time", "change");
        i->changeTime = obstacles.evaluateInt(bs, 180);
        bs = i->getRawBitset("time", "boarding");
        i->boardingTime = obstacles.evaluateInt(bs, 180);
        
        RouteAttributeContext& spds = i->router->getObjContext(RouteDataObjectAttribute::ROAD_SPEED);
        bs = i->getRawBitset("route", "walk");
        i->walkSpeed = spds.evaluateFloat(bs, 3.6f) / 3.6f;

        return i;
    }
=======
//    SHARED_PTR<GeneralRouter> router;
//    MAP_STR_STR attributes;
//    
//    SHARED_PTR<TransportRoutingConfiguration> build(SHARED_PTR<GeneralRouter> router, const MAP_STR_STR& params = MAP_STR_STR()) {
//        SHARED_PTR<TransportRoutingConfiguration> i = std::make_shared<TransportRoutingConfiguration>();
//        i->router = router->build(params);
//        i->walkRadius = i->router->getIntAttribute("walkRadius", 1500.f);
//        i->walkChangeRadius = i->router->getIntAttribute("walkChangeRadius", 300.f);
//        i->zoomToLoadTiles = i->router->getIntAttribute("zoomToLoadTiles", 15.f);
//        i->finishTimeSeconds = i->router->getIntAttribute("delayForAlternativesRoutes", 1200.f);
//        i->walkSpeed = i->router->getIntAttribute("minDefaultSpeed", 3.6f) / 3.6f;
//        i->maxRouteTime = i->router->getIntAttribute("maxRouteTime", 60 * 60 * 10);
//        i->defaultTravelSpeed = i->router->getIntAttribute("maxDefaultSpeed", 60) / 3.6f;
//        string mn = i->router->getAttribute("max_num_changes");
//        int maxNumOfChanges = 3;
//        try
//        {
//            maxNumOfChanges = stoi(mn);
//        } catch (...)
//        {
//            // Ignore
//        }
//        i->maxNumberOfChanges = maxNumOfChanges;
//        
//        RouteAttributeContext& obstacles = i->router->getObjContext(RouteDataObjectAttribute::ROUTING_OBSTACLES);
//        dynbitset bs = i->getRawBitset("time", "stop");
//        i->stopTime = obstacles.evaluateInt(bs, 30);
//        bs = i->getRawBitset("time", "change");
//        i->changeTime = obstacles.evaluateInt(bs, 180);
//        bs = i->getRawBitset("time", "boarding");
//        i->boardingTime = obstacles.evaluateInt(bs, 180);
//        
//        RouteAttributeContext& spds = i->router->getObjContext(RouteDataObjectAttribute::ROAD_SPEED);
//        bs = i->getRawBitset("route", "walk");
//        i->walkSpeed = spds.evaluateFloat(bs, 3.6f) / 3.6f;
//
//        return i;
//    }
>>>>>>> fbdb75d0
};


#endif //_OSMAND_TRANSPORT_ROUTING_CONFIGURATION_H<|MERGE_RESOLUTION|>--- conflicted
+++ resolved
@@ -110,46 +110,6 @@
 
 class TransportRoutingConfigurationBuilder {
 
-<<<<<<< HEAD
-    SHARED_PTR<GeneralRouter> router;
-    MAP_STR_STR attributes;
-    
-    SHARED_PTR<TransportRoutingConfiguration> build(SHARED_PTR<GeneralRouter> router, const MAP_STR_STR& params = MAP_STR_STR()) {
-        SHARED_PTR<TransportRoutingConfiguration> i = std::make_shared<TransportRoutingConfiguration>();
-        i->router = router->build(params);
-        i->walkRadius = i->router->getIntAttribute("walkRadius", 1500);
-        i->walkChangeRadius = i->router->getIntAttribute("walkChangeRadius", 300);
-        i->zoomToLoadTiles = i->router->getFloatAttribute("zoomToLoadTiles", 15.f);
-        i->finishTimeSeconds = i->router->getIntAttribute("delayForAlternativesRoutes", 1200.f);
-        i->walkSpeed = i->router->getFloatAttribute("minDefaultSpeed", 3.6f) / 3.6f;
-        i->maxRouteTime = i->router->getIntAttribute("maxRouteTime", 60 * 60 * 10);
-        i->defaultTravelSpeed = i->router->getFloatAttribute("maxDefaultSpeed", 60) / 3.6f;
-        string mn = i->router->getAttribute("max_num_changes");
-        int maxNumOfChanges = 3;
-        try
-        {
-            maxNumOfChanges = stoi(mn);
-        } catch (...)
-        {
-            // Ignore
-        }
-        i->maxNumberOfChanges = maxNumOfChanges;
-        
-        RouteAttributeContext& obstacles = i->router->getObjContext(RouteDataObjectAttribute::ROUTING_OBSTACLES);
-        dynbitset bs = i->getRawBitset("time", "stop");
-        i->stopTime = obstacles.evaluateInt(bs, 30);
-        bs = i->getRawBitset("time", "change");
-        i->changeTime = obstacles.evaluateInt(bs, 180);
-        bs = i->getRawBitset("time", "boarding");
-        i->boardingTime = obstacles.evaluateInt(bs, 180);
-        
-        RouteAttributeContext& spds = i->router->getObjContext(RouteDataObjectAttribute::ROAD_SPEED);
-        bs = i->getRawBitset("route", "walk");
-        i->walkSpeed = spds.evaluateFloat(bs, 3.6f) / 3.6f;
-
-        return i;
-    }
-=======
 //    SHARED_PTR<GeneralRouter> router;
 //    MAP_STR_STR attributes;
 //    
@@ -188,7 +148,6 @@
 //
 //        return i;
 //    }
->>>>>>> fbdb75d0
 };
 
 
