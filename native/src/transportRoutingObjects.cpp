--- conflicted
+++ resolved
@@ -289,18 +289,6 @@
     }
 }
 
-<<<<<<< HEAD
-std::size_t hash_value(Way const &w) {
-    std::size_t result = 0;
-    boost::hash_combine(result, w.id);
-    boost::hash_combine(result, w.nodes);
-    boost::hash_combine(result, w.nodeIds);
-
-    return result;
-} 
-
-=======
->>>>>>> 98e8055e
 //TransportRoute:
 
 TransportRoute::TransportRoute(){
