--- conflicted
+++ resolved
@@ -1,137 +1,132 @@
-#ifndef _OSMAND_TRANSPORT_ROUTING_OBJECTS_H
-#define _OSMAND_TRANSPORT_ROUTING_OBJECTS_H
-#include "CommonCollections.h"
-#include "commonOsmAndCore.h"
-
-#define SAME_STOP 40
-
-const static int TRANSPORT_STOP_ZOOM = 24;
-
-struct TransportRoute;
-
-struct MapObject
-{
-	int64_t id;
-	double lat;
-	double lon;
-	string name;
-	string enName;
-	UNORDERED(map)<string, string> names;
-	int32_t fileOffset;
-
-	MapObject();
-
-	UNORDERED(map)<string, string> getNamesMap(bool includeEn);
-	string getName(string lang);
-};
-
-struct TransportStopExit
-{
-	int x31;
-	int y31;
-	string ref;
-
-	TransportStopExit();
-
-	void setLocation(int zoom, int32_t dx, int32_t dy);
-	bool compareExit(SHARED_PTR<TransportStopExit> &thatObj);
-};
-
-struct TransportStop : public MapObject
-{
-	const static int32_t DELETED_STOP = -1;
-
-	vector<int32_t> referencesToRoutes;
-	vector<int64_t> deletedRoutesIds;
-	vector<int64_t> routesIds;
-	int32_t distance;
-	int32_t x31;
-	int32_t y31;
-	vector<SHARED_PTR<TransportStopExit>> exits;
-	vector<SHARED_PTR<TransportRoute>> routes;
-	UNORDERED(map)<string, vector<int32_t>> referencesToRoutesMap; //add linked realizations?
-
-	TransportStop();
-
-	bool hasRoute(int64_t routeId);
-	bool isDeleted();
-	bool isRouteDeleted(int64_t routeId);
-	bool hasReferencesToRoutes();
-	void putReferenceToRoutes(string &repositoryFileName, vector<int32_t> &referencesToRoutes);
-	void addRouteId(int64_t routeId);
-	void addRoute(SHARED_PTR<TransportRoute> rt);
-	bool compareStop(SHARED_PTR<TransportStop> &thatObj);
-	void setLocation(int zoom, int32_t dx, int32_t dy);
-};
-
-struct TransportSchedule
-{
-	vector<int32_t> tripIntervals;
-	vector<int32_t> avgStopIntervals;
-	vector<int32_t> avgWaitIntervals;
-	
-	TransportSchedule();
-
-	bool compareSchedule(const SHARED_PTR<TransportSchedule> &thatObj);
-};
-
-struct Node
-{
-	int64_t id;
-	double lat;
-	double lon;
-
-<<<<<<< HEAD
-	Node(double lat_, double lon_, int64_t id_);
-
-	bool compareNode(Node& thatObj);
-=======
-    Node(double lat_, double lon_, int64_t id_);
-	bool compareNode(SHARED_PTR<Node>& thatObj);
->>>>>>> b1e3f5ac
-};
-
-struct Way
-{
-	int64_t id;
-	vector<Node> nodes;
-	vector<int64_t> nodeIds;
-
-	Way(int64_t id_);
-
-	Way(SHARED_PTR<Way> w_);
-
-	void addNode(Node n);
-	Node getFirstNode();
-	int64_t getFirstNodeId();
-	Node getLastNode();
-	int64_t getLastNodeId();
-	void reverseNodes();
-	bool compareWay(SHARED_PTR<Way>& thatObj);
-};
-
-struct TransportRoute : public MapObject
-{
-	vector<SHARED_PTR<TransportStop>> forwardStops;
-	string ref;
-	string routeOperator;
-	string type;
-	uint32_t dist;
-	string color;
-	vector<SHARED_PTR<Way>> forwardWays; //todo is there a Way or analogue?
-	SHARED_PTR<TransportSchedule> schedule;
-
-	TransportRoute();
-
-	SHARED_PTR<TransportSchedule> getOrCreateSchedule();
-	void mergeForwardWays();
-	void addWay(SHARED_PTR<Way> w);
-	int32_t getAvgBothDistance();
-	int32_t getDist();
-	string getAdjustedRouteRef(bool small);
-	bool compareRoute(SHARED_PTR<TransportRoute>& thatObj);
-
-	
-};
-
-#endif //_OSMAND_TRANSPORT_ROUTING_OBJECTS_H
+#ifndef _OSMAND_TRANSPORT_ROUTING_OBJECTS_H
+#define _OSMAND_TRANSPORT_ROUTING_OBJECTS_H
+#include "CommonCollections.h"
+#include "commonOsmAndCore.h"
+
+#define SAME_STOP 40
+
+const static int TRANSPORT_STOP_ZOOM = 24;
+
+struct TransportRoute;
+
+struct MapObject
+{
+	int64_t id;
+	double lat;
+	double lon;
+	string name;
+	string enName;
+	UNORDERED(map)<string, string> names;
+	int32_t fileOffset;
+
+	MapObject();
+
+	UNORDERED(map)<string, string> getNamesMap(bool includeEn);
+	string getName(string lang);
+};
+
+struct TransportStopExit
+{
+	int x31;
+	int y31;
+	string ref;
+
+	TransportStopExit();
+
+	void setLocation(int zoom, int32_t dx, int32_t dy);
+	bool compareExit(SHARED_PTR<TransportStopExit> &thatObj);
+};
+
+struct TransportStop : public MapObject
+{
+	const static int32_t DELETED_STOP = -1;
+
+	vector<int32_t> referencesToRoutes;
+	vector<int64_t> deletedRoutesIds;
+	vector<int64_t> routesIds;
+	int32_t distance;
+	int32_t x31;
+	int32_t y31;
+	vector<SHARED_PTR<TransportStopExit>> exits;
+	vector<SHARED_PTR<TransportRoute>> routes;
+	UNORDERED(map)<string, vector<int32_t>> referencesToRoutesMap; //add linked realizations?
+
+	TransportStop();
+
+	bool hasRoute(int64_t routeId);
+	bool isDeleted();
+	bool isRouteDeleted(int64_t routeId);
+	bool hasReferencesToRoutes();
+	void putReferenceToRoutes(string &repositoryFileName, vector<int32_t> &referencesToRoutes);
+	void addRouteId(int64_t routeId);
+	void addRoute(SHARED_PTR<TransportRoute> rt);
+	bool compareStop(SHARED_PTR<TransportStop> &thatObj);
+	void setLocation(int zoom, int32_t dx, int32_t dy);
+};
+
+struct TransportSchedule
+{
+	vector<int32_t> tripIntervals;
+	vector<int32_t> avgStopIntervals;
+	vector<int32_t> avgWaitIntervals;
+	
+	TransportSchedule();
+
+	bool compareSchedule(const SHARED_PTR<TransportSchedule> &thatObj);
+};
+
+struct Node
+{
+	int64_t id;
+	double lat;
+	double lon;
+
+	Node(double lat_, double lon_, int64_t id_);
+
+	bool compareNode(Node& thatObj);
+};
+
+struct Way
+{
+	int64_t id;
+	vector<Node> nodes;
+	vector<int64_t> nodeIds;
+
+	Way(int64_t id_);
+
+	Way(SHARED_PTR<Way> w_);
+
+	void addNode(Node n);
+	Node getFirstNode();
+	int64_t getFirstNodeId();
+	Node getLastNode();
+	int64_t getLastNodeId();
+	void reverseNodes();
+	bool compareWay(SHARED_PTR<Way>& thatObj);
+};
+
+struct TransportRoute : public MapObject
+{
+	vector<SHARED_PTR<TransportStop>> forwardStops;
+	string ref;
+	string routeOperator;
+	string type;
+	uint32_t dist;
+	string color;
+	vector<SHARED_PTR<Way>> forwardWays; //todo is there a Way or analogue?
+	SHARED_PTR<TransportSchedule> schedule;
+
+	TransportRoute();
+
+	SHARED_PTR<TransportSchedule> getOrCreateSchedule();
+	void mergeForwardWays();
+	void addWay(SHARED_PTR<Way> w);
+	int32_t getAvgBothDistance();
+	int32_t getDist();
+	string getAdjustedRouteRef(bool small);
+	bool compareRoute(SHARED_PTR<TransportRoute>& thatObj);
+
+	
+};
+
+#endif //_OSMAND_TRANSPORT_ROUTING_OBJECTS_H